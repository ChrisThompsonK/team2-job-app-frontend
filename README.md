# Team 2 Job App Frontend

[![Code Quality](https://github.com/ChrisThompsonK/team2-job-app-frontend/actions/workflows/code-quality.yml/badge.svg)](https://github.com/ChrisThompsonK/team2-job-app-frontend/actions/workflows/code-quality.yml) [![Formatted with Biome](https://img.shields.io/badge/Formatted_with-Biome-60a5fa?style=flat&logo=biome)](https://biomejs.dev/)

A modern, accessible job application portal built with Node.js, TypeScript, Express, Nunjucks, Tailwind CSS, and DaisyUI.

## 🚀 Features
- TypeScript, ES Modules, Express, Nunjucks templating
- Tailwind CSS 4, DaisyUI, Biome, Vitest
- Modern homepage UI with animated backgrounds and stat cards
- Job roles listing, details, and application workflow
  - **Status Badges**: Each job card now displays a badge indicating if the job is Open or Closed
  - **Conditional Apply Button**: The "Apply Now" button is only shown for jobs with status Open
- **Complete Application System** - Full application submission with file upload, validation, and error handling
- **Applicant Management** - View and manage job applicants with responsive table, pagination, and filtering
- **Pagination System** - Efficient browsing with page controls, ellipsis navigation, and loading states
- **Admin job role creation** - Full CRUD functionality to create and save job roles to database
<<<<<<< HEAD
- **User Authentication & Session Management** - Persistent login state across navigation with secure session handling
  - **Smart Header Authentication**: Sign in/sign out buttons that adapt based on login status
  - **Session Persistence**: User remains logged in while navigating the system (24-hour cookie lifespan)
  - **Secure Logout**: Complete session destruction and cookie clearing
  - **Redirect Protection**: Already authenticated users are redirected from login page
=======
- **CSV Export** - Generate comprehensive reports of all job roles in CSV format for stakeholder distribution
>>>>>>> 60e0405e
- Backend API integration via Axios for data persistence
- Kainos brand theme, unified logo system
- Dark mode (opt-in, dual toggles, persistent via localStorage; light theme is default) with a minimal header/link override (`public/css/overrides.css`)
- Accessibility: skip links, text size, ARIA, keyboard navigation
- **Accessible Mobile Navigation**: Off‑canvas mobile menu moved outside header stacking context for reliable overlay, includes focus trapping, ESC/backdrop close, body scroll lock, proper `role="dialog"` + `aria-modal` semantics

## 📦 Project Structure
```
├── src/
│   ├── index.ts                          # Application entry point & routing
│   ├── controllers/
│   │   ├── job-role-controller.ts        # Public job role operations (read-only)
│   │   ├── admin-controller.ts           # Admin operations (create, update, delete)
│   │   ├── application-controller.ts     # Job application submission and applicant viewing
│   │   ├── user-controller.ts            # Authentication - login, logout, session management
│   │   └── *.test.ts                     # Controller unit tests
│   ├── services/
│   │   ├── job-role-service.ts           # JobRoleService interface
│   │   ├── axios-job-role-service.ts     # API implementation with Axios
│   │   ├── application-service.ts        # ApplicationService interface
│   │   ├── axios-application-service.ts  # Application API implementation with Axios
│   │   └── interfaces.ts                 # Service interfaces
│   ├── models/
│   │   ├── job-role-response.ts          # TypeScript data models
│   │   ├── job-role-create.ts            # Create request model
│   │   ├── job-role-detailed-response.ts # Detailed response model
│   │   ├── application-request.ts        # Application submission models
│   │   ├── applicant-display.ts          # Applicant listing and pagination models
│   │   └── user.ts                       # User and authentication models
│   ├── types/
│   │   └── session.ts                    # Express session type extensions
│   ├── utils/
│   │   ├── job-role-validator.ts         # Comprehensive validation logic
│   │   ├── job-role-validation-constants.ts  # Valid options for dropdowns
│   │   ├── application-validator.ts      # Application form validation
│   │   ├── csv-export.ts                 # CSV generation and export utilities
│   │   └── validation.ts                 # General validation helpers
│   ├── data/
│   │   └── job-roles.json                # Sample data (fallback)
│   ├── styles/
│   │   └── input.css                     # Tailwind CSS source
│   └── views/
│       ├── job-role-list.njk             # Job roles listing page
│       ├── job-role-information.njk      # Individual job role details
│       ├── job-role-create.njk           # Admin job role creation form
│       ├── job-application-form.njk      # Job application submission form
│       ├── job-applicants-list.njk       # Applicants management page
│       ├── application-success.njk       # Application confirmation page
│       ├── login.njk                     # User login form
│       ├── index.njk                     # Homepage
│       ├── error.njk                     # Error page
│       └── templates/                    # Layout & partials
├── public/
│   ├── css/
│   │   ├── styles.css                    # Compiled Tailwind + DaisyUI output
│   │   └── overrides.css                 # Post-build dark mode & nav override rules
│   ├── js/
│   │   └── accessibility.js              # Client-side scripts
│   └── *.png                             # Static assets
├── dist/                                  # Compiled TypeScript output
├── package.json
├── tsconfig.json
├── tailwind.config.js
├── vitest.config.ts
├── biome.json
└── .gitignore
```


## 🛠️ Scripts

### Development
- `npm run dev` — Start development server with hot reload (runs CSS watch + tsx server in parallel)
- `npm run css:watch` — Watch and rebuild CSS on file changes

### Building
- `npm run build` — Full production build (CSS + TypeScript compilation)
- `npm run build:css` — Generate CSS from Tailwind
- `npm run start` — Start production server from compiled code
- `npm run serve` — Build and start production server

### Testing & Quality
- `npm run test` — Run tests in watch mode (Vitest)
- `npm run test:run` — Run tests once (CI mode)
- `npm run test:coverage` — Generate test coverage report
- `npm run type-check` — TypeScript type validation (no compilation)
- `npm run check` — Biome format + lint with auto-fix (run before commits)
- `npm run lint` — Biome lint only
- `npm run format` — Biome format only

## 🔧 Quickstart
1. Install dependencies: `npm install`
2. Start dev server: `npm run dev`
3. Build CSS: `npm run build:css`
4. Run tests: `npm test`

---

## 🏗️ Tech Stack

- **Node.js**: Runtime environment
- **TypeScript**: Type-safe JavaScript
- **Express**: Fast web framework for Node.js
- **Express Session**: Secure session middleware for persistent authentication
- **Nunjucks**: Rich templating engine with inheritance, async, and more
- **Tailwind CSS 4**: Utility-first CSS framework (latest version)
- **daisyUI 5.1.26**: Semantic component classes for Tailwind CSS
- **Lucide**: Beautiful & consistent SVG icon library with 1000+ icons
- **Axios**: Promise-based HTTP client for API calls
- **Vitest**: Next generation testing framework with coverage
- **tsx**: TypeScript execution engine
- **ES Modules**: Modern module system
- **Biome**: Fast formatter, linter, and import organizer

## 🎨 Icon System (Lucide)

The application uses [Lucide](https://lucide.dev/) for beautiful, consistent SVG icons:

### Features
- **1000+ Icons**: Comprehensive collection of clean, consistent icons
- **SVG-Based**: Crisp icons that scale perfectly at any size
- **Customizable**: Full control over size, stroke width, color, and styling
- **Performance**: Optimized SVG markup with minimal overhead
- **Accessibility**: Semantic SVG markup with proper attributes

### Usage in Templates

#### Basic Usage
```njk
{{ lucideIcon('info', { size: 24, className: 'text-blue-500' }) | safe }}
```

#### Available Icons
- `info` - Information/help icon
- `map-pin`, `location` - Location/address icon  
- `tag` - Category/capability icon
- `briefcase`, `band` - Job role/level icon
- `calendar` - Date/schedule icon
- `x-circle`, `error` - Error/close icon

#### Configuration Options
```typescript
{
  size?: number;          // Icon size (default: 24)
  strokeWidth?: number;   // Line thickness (default: 2)
  className?: string;     // CSS classes (default: '')
  color?: string;         // Stroke color (default: 'currentColor')
}
```

#### Example Implementation
```njk
<!-- Job role location with custom styling -->
<div class="flex items-center gap-2">
  {{ lucideIcon('map-pin', { 
    size: 20, 
    className: 'w-5 h-5 text-secondary' 
  }) | safe }}
  <span>{{ jobRole.location }}</span>
</div>
```

### Icon Helper Implementation
- **Server-Side Rendering**: Icons are generated server-side for optimal performance
- **Nunjucks Integration**: Available as both global function and filter
- **Type Safety**: Full TypeScript support with proper type definitions
- **Fallback Handling**: Graceful degradation for missing icons

## 🎯 Job Roles Feature

The application includes a comprehensive job roles management system with separate admin and public interfaces:

### Public Routes
- **`/`**: Enhanced home page with premium animations, hero section, and interactive stat cards
- **`/job-roles`**: Premium job listings with smooth card animations and enhanced visual effects
- **`/job-roles/{id}`**: Individual job role details accessible via "View Details" button with comprehensive role information

### Admin Routes
- **`/admin/job-roles/new`**: Admin form for creating new job roles with comprehensive validation
- **`POST /admin/job-roles`**: Backend endpoint for saving new job roles to the database

### Architecture
- **JobRoleService**: Handles API communication with axios, includes fallback to mock data
- **JobRoleController**: Express route handlers for read-only operations (list, details)
- **AdminController**: Separate controller for admin operations (create, update, delete)
- **JobRoleValidator**: Comprehensive validation for all job role fields
- **JobRoleResponse**: TypeScript models for type safety
- **Dependency Injection**: Clean separation of concerns with service layer
- **View-Based Titles**: Page titles are defined directly in templates for better maintainability

### Public Features
- Display job roles with role name, location, capability, band, closing date, and status badge
- **Status Badge**: Each job card displays an "Open" (green) or "Closed" (red) badge based on job status
- **Conditional Apply Button**: "Apply Now" button is only visible for jobs with status "Open"; closed jobs hide the button for clarity
- **Dual Action Buttons**: Each job role card features both "View Details" (secondary style) and "Apply Now" (primary gradient) buttons for complete user workflow
- **Seamless Navigation**: "View Details" button links to individual job role information pages (`/job-roles/{id}`) with proper routing
- **Kainos Brand Identity**: Professional theme with navy blue (#2E4374), green (#8BC34A), and white colors
- **Official Logo Integration**: Consistent Kainos brand logo across homepage, job roles pages, header, and footer
- **Advanced Animation System**: Smooth CSS animations with staggered loading, floating elements, and pulse effects
- **Interactive UI Elements**: Enhanced hover effects with scale transforms, gradient backgrounds, and cubic-bezier transitions
- **Premium Visual Effects**: Shimmer animations, glass morphism, glow effects, and 3D button interactions
- **Micro-Interactions**: Icon rotations, badge ripple effects, card lift animations, and smooth color transitions
- **Cross-Template Consistency**: Unified styling and branding between index.njk and job-role-list.njk
- Responsive card-based layout with **Lucide SVG icons** and badges plus custom Kainos styling and rounded corners
- **Enhanced Visual Design**: Custom animated icons with color-coded gradient backgrounds and premium branded buttons
- **Staggered Animations**: Cards appear with sequential timing for smooth loading experience
- **Button Visibility**: Fixed contrast issues ensuring all interactive elements are clearly visible
- Error handling with user-friendly error pages styled to match Kainos branding
- Beautiful UI combining daisyUI components with Lucide icons and custom advanced CSS animations and effects

### Admin Features
- **Job Role Creation**: Full form with validation for creating new job roles
- **Job Role Editing**: Update existing roles with pre-filled forms, orange edit buttons with 📝 emoji
- **Status Management**: Admins can change job status between "Open" and "Closed"
- **CSV Export**: Generate comprehensive reports of all job roles in CSV format for stakeholder distribution
  - One-click "Generate Report" button on job roles list page
  - Downloads timestamped CSV file with all job role information
  - Proper CSV escaping for special characters (commas, quotes, newlines)
  - Comprehensive test coverage for CSV generation and export functionality
- **Smart Validation**: Date validation allows past dates for edits, requires future dates for creation
- **Input Validation**: Client-side and server-side validation with clear error messages
- **Form Persistence**: Field values retained on validation errors
- **Loading States**: Animated spinner during submission to prevent duplicates
- **Success Confirmation**: Visual feedback after create/update operations
- **URL Validation**: Job spec link must be valid HTTP/HTTPS URL
- **Security**: Nunjucks auto-escaping enabled for XSS prevention
- **Comprehensive Testing**: Full test coverage for CRUD operations

### Known Limitations & Future Work
- **Authentication/Authorization**: Admin routes (`/admin/*`) currently have no authentication. This is intentional for MVP and will be addressed in a future PR. See `FUTURE_AUTH_IMPLEMENTATION.md` for planned approach.
- **Rate Limiting**: No rate limiting on admin endpoints yet. Consider adding `express-rate-limit` middleware in production.
- **Audit Logging**: Admin actions are not currently logged. Future implementation should track who created/modified job roles.
- **Dynamic Dropdowns**: Bands and capabilities are currently loaded from constants. Future version will fetch from backend API.
- **Integration Tests**: Currently only unit tests exist. E2E tests with Playwright/Cypress planned for future.

### Data Management
- **Primary Data**: JSON file (`src/data/job-roles.json`) with 12 diverse job roles
- **API Integration**: Attempts to fetch from backend API first
- **Graceful Fallback**: Falls back to JSON data when API is unavailable
- **Fallback Safety**: Hardcoded fallback data if JSON file fails to load


### Recent Quality Improvements
- **Admin Controller Separation**: Separated admin operations from public JobRoleController for better security and maintainability
- **Validation Constants**: Centralized all dropdown options in `job-role-validation-constants.ts` for single source of truth

## 📋 Job Application & Applicant Management

The application features a complete job application system with applicant management capabilities:

### Job Application System
- **Application Form** (`/job-roles/{id}/apply`): Full application submission with personal information, cover letter, and CV upload
- **File Upload Support**: PDF, DOC, and DOCX files up to 5MB with comprehensive validation
- **Form Validation**: Client-side and server-side validation for all fields including international names (Unicode support)
- **Error Handling**: Detailed error messages for connection issues, timeouts, and backend failures
- **Success Confirmation**: Professional confirmation page with application details and next steps

### Applicant Management System
- **Applicant Viewing** (`/job-roles/{id}/applicants`): Comprehensive applicant management interface
- **Responsive Design**: Desktop table view and mobile card layout for optimal viewing on all devices
- **Pagination Support**: Efficient browsing with page controls for large applicant lists (default 10 per page, max 50)
- **Status Tracking**: Color-coded badges for application status (submitted, reviewed, shortlisted, etc.)
- **Cover Letter Modal**: In-browser viewing of applicant cover letters with responsive modal
- **Resume Download**: Direct download links for uploaded CV files
- **Contact Integration**: One-click email contact for applicants
- **Navigation Integration**: "View Applicants" button added to job role cards for easy access

### Technical Features
- **ApplicationService Interface**: Clean service layer for application submission and retrieval
- **AxiosApplicationService**: Full backend API integration with comprehensive error handling
- **ApplicantDisplay Models**: TypeScript interfaces for type-safe applicant data handling
- **Comprehensive Testing**: 18 test cases covering all controller methods with 100% pass rate
- **Unicode Support**: International character support in name validation (e.g., "José García")
- **Application Validator**: Dedicated validation utility for all application form fields
- **Empty State Handling**: Friendly empty states when no applicants exist for a job role

### User Experience
- **Three-Button Navigation**: Job role cards now feature Details, Applicants, and Apply Now buttons
- **Breadcrumb Navigation**: Clear navigation path with job role context
- **Filter-Friendly URLs**: Clean URLs with pagination parameters (?page=1&limit=10)
- **Loading States**: Professional loading indicators during API calls
- **Error Recovery**: Helpful error messages with specific guidance for different failure scenarios
- **Accessibility**: ARIA labels, keyboard navigation, and screen reader compatibility
- **Comprehensive Testing**: 75 tests passing including 17 new tests for AdminController (100% pass rate)
- **Template Optimization**: Reduced job-role-create.njk from 402 to 247 lines (38.6% smaller) through code refactoring
- **UX Enhancements**: Added loading spinner, success confirmation banner, and auto-dismissible alerts
- **Form Submission Protection**: Disabled form during submission to prevent duplicate job role creation
- **Success Feedback Loop**: Clear visual confirmation with celebration emoji and navigation button
- **Consistent Logo Implementation**: Unified transparent background Kainos logo with responsive sizing (h-8 for header/footer, h-16 for hero sections)
- **File Structure Cleanup**: Fixed HTML structural issues and removed duplicate content
- **CSS Class Corrections**: Resolved Tailwind class naming issues (h-10 vs h10)
- **Button Visibility**: Enhanced contrast for better accessibility and user experience
- **Cross-Page Branding**: Consistent Kainos visual identity throughout the application
- **Code Quality**: All files pass Biome formatting and linting checks with TypeScript strict mode enabled


### Template Architecture
- **View-Driven Titles**: Page titles are defined directly in Nunjucks templates rather than passed from controllers
- **Separation of Concerns**: Controllers focus on data handling, views handle presentation

## 📄 Pagination System

The application includes a comprehensive pagination system for efficient browsing of job roles:

### Features
- **12 Items Per Page**: Fixed page size optimized for readability and performance
- **Smart Page Navigation**: Previous/Next buttons, first/last page shortcuts
- **Ellipsis Display**: Shows `1 ... 6 7 [8] 9 10 ... 20` for large page sets
- **URL-Based State**: Pagination state persists in URL (`/job-roles?page=2`)
- **Loading States**: Smooth transitions with loading spinners during page changes
- **Error Handling**: Graceful handling of invalid page numbers and empty results

### API Integration
- **Backend Endpoint**: `GET /api/job-roles?page=1&limit=12`
- **Paginated Response**: Returns job roles with pagination metadata
- **Parameter Validation**: Validates page/limit parameters on both frontend and backend
- **Edge Case Handling**: Handles pages beyond available data with proper error messages

### Technical Implementation
- **PaginationRequest/Response**: TypeScript interfaces for type safety
- **Validation Utilities**: Comprehensive parameter validation with error messages
- **Reusable Components**: Nunjucks macro for consistent pagination UI across pages
- **Service Layer**: Clean separation between controller logic and API calls
- **DaisyUI Integration**: Beautiful pagination controls using DaisyUI's join components

### Usage Examples
```typescript
// Controller usage
const paginatedResult = await this.jobRoleService.getJobRolesPaginated({
  page: 1,
  limit: 12,
});

// Template usage
{{ paginationControls(pagination, '/job-roles') }}
```

### Error Handling
- **Invalid Parameters**: Returns 400 with user-friendly error message
- **Page Not Found**: Returns 404 for pages beyond available data
- **Empty Results**: Displays appropriate empty state message
- **Service Errors**: Graceful fallback with 500 error page

### Testing
- **Comprehensive Test Suite**: 100% coverage for pagination logic
- **Validation Tests**: Tests for all edge cases and invalid inputs
- **Controller Tests**: Mock-based testing for all pagination scenarios
- **Integration Ready**: Prepared for E2E tests with Playwright/Cypress

## 🏁 Development Checklist

### For New Features
- **Maintainability**: Title changes can be made directly in templates without touching controller code
- **Consistency**: Each template owns its title and heading content

## 📝 Configuration

The project uses modern TypeScript configuration with:
- ES2022 target and lib
- ESNext modules with bundler resolution
- Strict type checking enabled
- Source maps and declarations generated
- Comprehensive compiler options for better code quality

### Vitest Configuration
- **Environment**: Node.js testing environment
- **Globals**: Enabled (describe, it, expect available globally)
- **Coverage**: V8 provider with HTML/JSON/text reports
- **File Patterns**: Tests in `**/*.{test,spec}.{js,ts,tsx}` files
- **UI**: Interactive testing interface available

### Tailwind CSS + daisyUI Configuration
- **Tailwind CSS 4**: Latest version with modern CSS features
- **daisyUI Integration**: Uses `@plugin "daisyui"` directive in CSS
- **Dark Mode**: Custom `.dark-mode` class selector configured in `tailwind.config.js`
- **Content Sources**: Configured to scan `src/**/*.{html,js,ts,njk}` files
- **Component Classes**: Full access to daisyUI's semantic component library
- **Build Process**: Automated CSS generation with component tree-shaking

### Biome Configuration
- **Linting**: Recommended rules with TypeScript support
- **Formatting**: Tab indentation (2 spaces), 80-character line width
- **Code Style**: Double quotes, trailing commas (ES5), semicolons
- **File Coverage**: All files in `src/` directory

#### ⚠️ Biome Lint Warnings for CSS Specificity

This project intentionally uses `!important` in several CSS rules for accessibility and dark mode overrides (see `src/styles/input.css`). These are required to ensure proper focus indicators and color contrast, especially when overriding Tailwind and DaisyUI defaults.

The `noImportantStyles` rule has been disabled in `biome.json` to allow these necessary overrides. However, you may see minor specificity warnings which are expected and safe to ignore.

## 🔒 Code Quality Standards

All code must pass the following checks before committing:

### Pre-Commit Checklist
- [ ] `npm run type-check` — No TypeScript errors
- [ ] `npm run check` — Biome format & lint passes
- [ ] `npm run test:run` — All tests pass (currently 75/75)
- [ ] Manual testing of changed functionality
- [ ] Documentation updated (README, comments, etc.)

### Architecture Guidelines
- **MVC Pattern**: Controllers handle HTTP, Services contain business logic, Models define types
- **Dependency Injection**: Use constructor injection for testability
- **ES Modules**: Always use `.js` extensions in TypeScript imports
- **Type Safety**: No `any` types, enable all strict checks
- **Named Exports**: Prefer named exports over default exports
- **Error Handling**: Always wrap async controller methods in try/catch
- **Testing**: Aim for 80%+ code coverage on new code

### File Naming Conventions
- Controllers: `*-controller.ts` with corresponding `*-controller.test.ts`
- Services: `*-service.ts` 
- Models: `*-response.ts`, `*-create.ts`, etc.
- Views: `*.njk` (Nunjucks templates)
- Tests: `*.test.ts` co-located with source files

## 📚 Additional Documentation

- `FUTURE_AUTH_IMPLEMENTATION.md` - Planned authentication/authorization approach
- `BACKEND_CONNECTION_GUIDE.md` - API integration documentation
- `SWITCHING_TO_BACKEND.md` - Guide for connecting to backend API
- Project-specific instructions in `.github/instructions/` directory<|MERGE_RESOLUTION|>--- conflicted
+++ resolved
@@ -15,15 +15,7 @@
 - **Applicant Management** - View and manage job applicants with responsive table, pagination, and filtering
 - **Pagination System** - Efficient browsing with page controls, ellipsis navigation, and loading states
 - **Admin job role creation** - Full CRUD functionality to create and save job roles to database
-<<<<<<< HEAD
-- **User Authentication & Session Management** - Persistent login state across navigation with secure session handling
-  - **Smart Header Authentication**: Sign in/sign out buttons that adapt based on login status
-  - **Session Persistence**: User remains logged in while navigating the system (24-hour cookie lifespan)
-  - **Secure Logout**: Complete session destruction and cookie clearing
-  - **Redirect Protection**: Already authenticated users are redirected from login page
-=======
 - **CSV Export** - Generate comprehensive reports of all job roles in CSV format for stakeholder distribution
->>>>>>> 60e0405e
 - Backend API integration via Axios for data persistence
 - Kainos brand theme, unified logo system
 - Dark mode (opt-in, dual toggles, persistent via localStorage; light theme is default) with a minimal header/link override (`public/css/overrides.css`)
