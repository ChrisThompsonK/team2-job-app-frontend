--- conflicted
+++ resolved
@@ -7,7 +7,6 @@
 ## 🚀 Features
 - TypeScript, ES Modules, Express, Nunjucks templating
 - Tailwind CSS 4, DaisyUI, Biome, Vitest
-<<<<<<< HEAD
 - **User Authentication System** - Complete login and registration with session management
   - Login with email/password authentication
   - User registration with validation (name, email, password strength)
@@ -15,9 +14,7 @@
   - Secure session management with Express Session
   - Client-side and server-side validation
   - Password visibility toggle and strength requirements
-=======
 - **Galano Grotesque Typography**: Modern, clean Galano Grotesque font family applied system-wide for professional consistency and optimal readability
->>>>>>> 095bdcd5
 - Modern homepage UI with animated backgrounds and stat cards
 - **About & Contact Pages** - Professional informational pages with company mission, values, team stats, and contact information
 - Job roles listing, details, and application workflow
