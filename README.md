--- conflicted
+++ resolved
@@ -255,15 +255,11 @@
 The application includes a comprehensive job roles management system with separate admin and public interfaces:
 
 ### Public Routes
-<<<<<<< HEAD
 - **`/`**: Enhanced home page with premium animations, hero section, interactive stat cards, and login success toast notifications
 - **`/login`**: User login page with email/password authentication
 - **`/register`**: User registration page with form validation and password strength requirements
-=======
-- **`/`**: Enhanced home page with premium animations, hero section, and interactive stat cards
 - **`/about`**: About us page with company mission, values, statistics, and services overview
 - **`/contact`**: Contact page with contact information, form, social media links, and office locations
->>>>>>> 76b87de9
 - **`/job-roles`**: Premium job listings with smooth card animations and enhanced visual effects
 - **`/job-roles/{id}`**: Individual job role details accessible via "View Details" button with comprehensive role information
 
