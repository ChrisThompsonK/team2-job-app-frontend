--- conflicted
+++ resolved
@@ -198,7 +198,6 @@
 
 ### Features
 - Display job roles with role name, location, capability, band, and closing date
-<<<<<<< HEAD
 - **Kainos Brand Identity**: Professional theme with navy blue (#2E4374), green (#8BC34A), and white colors
 - **3D Logo Implementation**: Consistent kainos-logo-sphere (w-10 h-10) across both homepage and job roles pages
 - **Advanced Animation System**: Smooth CSS animations with staggered loading, floating elements, and pulse effects
@@ -214,13 +213,6 @@
 - Automatic fallback to mock data when API is unavailable
 - Error handling with user-friendly error pages styled to match Kainos branding
 - Beautiful UI combining daisyUI components with Lucide icons and custom advanced CSS animations and effects
-=======
-- Responsive card-based layout with **Lucide SVG icons** and badges
-- **JSON Data Source**: Comprehensive job roles data loaded from JSON file
-- Automatic fallback to mock data when API is unavailable
-- Error handling with user-friendly error pages
-- Beautiful UI using daisyUI components and Lucide icons
->>>>>>> 2678da87
 
 ### Data Management
 - **Primary Data**: JSON file (`src/data/job-roles.json`) with 12 diverse job roles
@@ -228,7 +220,7 @@
 - **Graceful Fallback**: Falls back to JSON data when API is unavailable
 - **Fallback Safety**: Hardcoded fallback data if JSON file fails to load
 
-<<<<<<< HEAD
+
 ### Recent Quality Improvements
 - **Logo Consistency**: Unified kainos-logo-sphere implementation across all pages (w-10 h-10 sizing)
 - **File Structure Cleanup**: Fixed HTML structural issues and removed duplicate content
@@ -236,10 +228,9 @@
 - **Button Visibility**: Enhanced contrast for better accessibility and user experience
 - **Cross-Page Branding**: Consistent Kainos visual identity throughout the application
 - **Code Quality**: All files pass Biome formatting and linting checks
-- **Test Coverage**: Comprehensive test suite with 26/26 tests passing consistently
-
-=======
->>>>>>> 2678da87
+- **Test Coverage**: Comprehensive test suite with 25/25 tests passing consistently
+
+
 ### Template Architecture
 - **View-Driven Titles**: Page titles are defined directly in Nunjucks templates rather than passed from controllers
 - **Separation of Concerns**: Controllers focus on data handling, views handle presentation
