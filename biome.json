--- conflicted
+++ resolved
@@ -10,16 +10,14 @@
 			"recommended": true,
 			"complexity": {
 				"useLiteralKeys": "off",
+				"noImportantStyles": "off",
 				"noImportantStyles": "off"
-<<<<<<< HEAD
-=======
 			},
 			"correctness": {
 				"noUnusedVariables": "warn"
 			},
 			"style": {
 				"noDescendingSpecificity": "off"
->>>>>>> dc7de278
 			},
 			"suspicious": {
 				"noUnknownAtRules": "off"
