--- conflicted
+++ resolved
@@ -28,12 +28,8 @@
 const createMockRequest = (
 	params = {},
 	body = {},
-<<<<<<< HEAD
 	file?: Express.Multer.File,
 	query = {}
-=======
-	file?: Express.Multer.File
->>>>>>> 837da8e9
 ): Partial<Request> => ({
 	params,
 	body,
@@ -250,7 +246,6 @@
 			);
 
 			const req = createMockRequest({ id: "1" }, mockBody, mockFile) as Request;
-<<<<<<< HEAD
 			const res = createMockResponse() as Response;
 
 			await controller.submitApplication(req, res);
@@ -336,8 +331,6 @@
 			);
 
 			const req = createMockRequest({ id: "1" }, mockBody, mockFile) as Request;
-=======
->>>>>>> 837da8e9
 			const res = createMockResponse() as Response;
 
 			await controller.submitApplication(req, res);
@@ -464,7 +457,8 @@
 
 			expect(res.status).toHaveBeenCalledWith(400);
 			expect(res.render).toHaveBeenCalledWith("error.njk", {
-				message: "Invalid job role ID provided.",
+				message:
+					"Invalid job role ID provided. Please provide a valid numeric ID.",
 			});
 		});
 
@@ -559,103 +553,7 @@
 
 			expect(res.status).toHaveBeenCalledWith(500);
 			expect(res.render).toHaveBeenCalledWith("error.njk", {
-<<<<<<< HEAD
 				message: "Request timeout occurred. Please try again.",
-=======
-				message: expect.stringContaining("Service error"),
-			});
-		});
-
-		it("should return 400 for missing applicant name", async () => {
-			const mockBody = {
-				applicantEmail: "john.doe@example.com",
-				coverLetter: "I am very interested in this position...",
-			}; // Missing applicantName
-
-			const req = createMockRequest({ id: "1" }, mockBody, mockFile) as Request;
-			const res = createMockResponse() as Response;
-
-			await controller.submitApplication(req, res);
-
-			expect(res.status).toHaveBeenCalledWith(400);
-			expect(res.render).toHaveBeenCalledWith("error.njk", {
-				message: expect.stringContaining("Applicant name is required"),
-				errors: expect.any(Object),
-			});
-		});
-
-		it("should return 400 for invalid email", async () => {
-			const mockBody = {
-				applicantName: "John Doe",
-				applicantEmail: "invalid-email", // Invalid email
-				coverLetter: "I am very interested in this position...",
-			};
-
-			const req = createMockRequest({ id: "1" }, mockBody, mockFile) as Request;
-			const res = createMockResponse() as Response;
-
-			await controller.submitApplication(req, res);
-
-			expect(res.status).toHaveBeenCalledWith(400);
-			expect(res.render).toHaveBeenCalledWith("error.njk", {
-				message: expect.stringContaining("valid email address"),
-				errors: expect.any(Object),
-			});
-		});
-
-		it("should handle missing cover letter gracefully", async () => {
-			const mockJobRole: JobRoleDetailedResponse = {
-				jobRoleId: 1,
-				roleName: "Software Engineer",
-				description: "Test description",
-				responsibilities: "Test responsibilities",
-				jobSpecLink: "http://example.com",
-				location: "Belfast",
-				capability: "Engineering",
-				band: "Band 1",
-				closingDate: "2025-12-31",
-				status: "Active",
-				numberOfOpenPositions: 3,
-			};
-
-			const mockApplication: ApplicationResponse = {
-				applicationId: 123,
-				jobRoleId: 1,
-				applicantName: "John Doe",
-				applicantEmail: "john.doe@example.com",
-				status: "pending",
-				submittedAt: "2025-10-09T10:00:00Z",
-			};
-
-			const mockBody = {
-				applicantName: "John Doe",
-				applicantEmail: "john.doe@example.com",
-				// No coverLetter provided
-			};
-
-			vi.mocked(mockJobRoleService.getJobRoleById).mockResolvedValue(
-				mockJobRole
-			);
-			vi.mocked(mockApplicationService.submitApplication).mockResolvedValue(
-				mockApplication
-			);
-
-			const req = createMockRequest({ id: "1" }, mockBody, mockFile) as Request;
-			const res = createMockResponse() as Response;
-
-			await controller.submitApplication(req, res);
-
-			expect(mockApplicationService.submitApplication).toHaveBeenCalledWith(
-				1,
-				"John Doe",
-				"john.doe@example.com",
-				undefined, // coverLetter should be undefined
-				mockFile
-			);
-			expect(res.render).toHaveBeenCalledWith("application-success.njk", {
-				application: mockApplication,
-				jobRole: mockJobRole,
->>>>>>> 837da8e9
 			});
 		});
 	});
