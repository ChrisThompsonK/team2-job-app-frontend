--- conflicted
+++ resolved
@@ -91,12 +91,9 @@
 			expect(mockJobRoleService.getJobRoleById).toHaveBeenCalledWith(1);
 			expect(res.render).toHaveBeenCalledWith("job-application-form.njk", {
 				jobRole: mockJobRole,
-<<<<<<< HEAD
 				user: null,
-=======
 				existingApplication: null,
 				isEditMode: false,
->>>>>>> 896303b8
 			});
 		});
 
