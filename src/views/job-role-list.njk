{% extends "templates/layout.njk" %}
{% from "templates/pagination.njk" import paginationControls %}

{% block availableJobTitle %}Available Job Roles at Kainos{% endblock %}

{% block content %}
<main id="main-content" class="pt-4">
<div class="container mx-auto px-4 py-8">
    <!-- Header Section -->
    <header class="text-center mb-16">
        <div class="bg-gradient-to-r from-blue-600 via-blue-700 to-green-600 rounded-3xl shadow-2xl p-12 text-white relative overflow-hidden">
            <!-- Animated background -->
            <div class="absolute inset-0 bg-gradient-to-r from-blue-600/20 via-blue-700/20 to-green-600/20 animate-pulse"></div>
            
            <!-- Decorative elements -->
            <div class="absolute top-4 right-4 w-20 h-20 bg-white/10 rounded-full blur-xl animate-pulse"></div>
            <div class="absolute bottom-4 left-4 w-16 h-16 bg-green-400/20 rounded-full blur-lg animate-pulse" style="animation-delay: 1s"></div>

            <!-- Content -->
            <div class="relative z-10">
                <!-- Kainos Logo -->
                <div class="flex items-center justify-center mb-8">
                    <img src="/kainos-dark-bg.png" alt="Kainos Logo" class="h-16 w-auto">
                </div>
                
                <h1 class="text-4xl md:text-6xl font-light mb-6">Career Opportunities</h1>
                
                <div class="flex flex-col md:flex-row items-center justify-center gap-4 mb-4">
                    <div class="bg-white/20 backdrop-blur-sm rounded-2xl p-6">
                        <p class="text-xl">🚀 {{ totalRoles }} Premium Positions Available</p>
                        {% if pagination %}
                            <p class="text-sm opacity-90 mt-1">
                                Showing page {{ pagination.currentPage }} of {{ pagination.totalPages }}
                            </p>
                        {% endif %}
                    </div>
                    
                    <!-- Admin Add Job Role Button -->
                    <!-- TODO: Add admin role check here when backend auth is implemented -->
                    <a href="/admin/job-roles/new" class="bg-green-600 text-white font-semibold py-3 px-6 rounded-2xl hover:bg-green-700 transition-all duration-200 flex items-center gap-2 shadow-lg">
                        <svg class="w-5 h-5" fill="none" stroke="currentColor" viewBox="0 0 24 24">
                            <path stroke-linecap="round" stroke-linejoin="round" stroke-width="2" d="M12 6v6m0 0v6m0-6h6m-6 0H6" />
                        </svg>
                        Add New Job Role
                    </a>
                </div>
            </div>
        </div>
    </header>

    <!-- Job Roles Grid -->
    {% if jobRoles and jobRoles.length > 0 %}
        <section class="grid md:grid-cols-2 lg:grid-cols-3 gap-6 mb-16">
            {% for role in jobRoles %}
                <div class="bg-white rounded-2xl shadow-md border-l-4 border-green-500 p-6 hover:shadow-lg transition-shadow duration-200 relative">
                    <!-- Status Indicator -->
                    <div class="absolute top-4 right-4">
                        <div class="w-3 h-3 bg-green-500 rounded-full"></div>
                    </div>
                    
                    <!-- Job Title -->
                    <h2 class="text-xl font-bold text-gray-900 mb-6 pr-6">{{ role.roleName }}</h2>
                    
                    <!-- Job Details -->
                    <div class="space-y-4 mb-6">
                        <!-- Location -->
                        <div class="flex items-center">
                            <div class="bg-blue-100 rounded-full p-2 mr-3 flex-shrink-0">
                                <svg class="w-4 h-4 text-blue-600" fill="none" stroke="currentColor" viewBox="0 0 24 24">
                                    <path stroke-linecap="round" stroke-linejoin="round" stroke-width="2" d="M17.657 16.657L13.414 20.9a1.998 1.998 0 01-2.827 0l-4.244-4.243a8 8 0 1111.314 0z" />
                                    <path stroke-linecap="round" stroke-linejoin="round" stroke-width="2" d="M15 11a3 3 0 11-6 0 3 3 0 016 0z" />
                                </svg>
                            </div>
                            <span class="text-gray-700 font-medium">{{ role.location }}</span>
                        </div>
                        
                        <!-- Capability -->
                        <div class="flex items-center">
                            <div class="bg-blue-100 rounded-full p-2 mr-3 flex-shrink-0">
                                <svg class="w-4 h-4 text-blue-600" fill="none" stroke="currentColor" viewBox="0 0 24 24">
                                    <path stroke-linecap="round" stroke-linejoin="round" stroke-width="2" d="M7 7h.01M7 3h5c.512 0 1.024.195 1.414.586l7 7a2 2 0 010 2.828l-7 7a2 2 0 01-2.828 0l-7-7A1.994 1.994 0 013 12V7a4 4 0 014-4z" />
                                </svg>
                            </div>
                            <span class="text-gray-700 font-medium">{{ role.capability }}</span>
                        </div>
                        
                        <!-- Band Level -->
                        <div class="flex items-center">
                            <div class="bg-blue-100 rounded-full p-2 mr-3 flex-shrink-0">
                                <svg class="w-4 h-4 text-blue-600" fill="none" stroke="currentColor" viewBox="0 0 24 24">
                                    <path stroke-linecap="round" stroke-linejoin="round" stroke-width="2" d="M16 7a4 4 0 11-8 0 4 4 0 018 0zM12 14a7 7 0 00-7 7h14a7 7 0 00-7-7z" />
                                </svg>
                            </div>
                            <div class="flex items-center">
                                <span class="bg-green-500 text-white px-4 py-2 rounded-full text-sm font-semibold">{{ role.band | formatBand }}</span>
                            </div>
                        </div>
                        
                        <!-- Closing Date -->
                        <div class="flex items-center">
                            <div class="bg-blue-100 rounded-full p-2 mr-3 flex-shrink-0">
                                <svg class="w-4 h-4 text-blue-600" fill="none" stroke="currentColor" viewBox="0 0 24 24">
                                    <path stroke-linecap="round" stroke-linejoin="round" stroke-width="2" d="M8 7V3m8 4V3m-9 8h10M5 21h14a2 2 0 002-2V7a2 2 0 00-2-2H5a2 2 0 00-2 2v12a2 2 0 002 2z" />
                                </svg>
                            </div>
                            <span class="text-gray-700 font-medium">Closes: {{ role.closingDate | formatDate }}</span>
                        </div>
                    </div>
                    
                    <!-- Action Buttons -->
<<<<<<< HEAD
                    <div class="flex flex-col gap-3">
                        <div class="flex gap-3">
                            <a href="/job-roles/{{ role.jobRoleId }}" class="flex-1 bg-white border-2 border-blue-600 text-blue-600 font-medium py-3 px-4 rounded-lg hover:bg-blue-50 transition-colors duration-200 flex items-center justify-center">
                                <svg class="w-4 h-4 mr-2" fill="none" stroke="currentColor" viewBox="0 0 24 24">
                                    <path stroke-linecap="round" stroke-linejoin="round" stroke-width="2" d="M15 12a3 3 0 11-6 0 3 3 0 016 0z" />
                                    <path stroke-linecap="round" stroke-linejoin="round" stroke-width="2" d="M2.458 12C3.732 7.943 7.523 5 12 5c4.478 0 8.268 2.943 9.542 7-1.274 4.057-5.064 7-9.542 7-4.477 0-8.268-2.943-9.542-7z" />
                                </svg>
                                View Details
                            </a>
                            <button class="flex-1 bg-gradient-to-r from-blue-600 to-green-600 text-white font-medium py-3 px-4 rounded-lg hover:from-blue-700 hover:to-green-700 transition-colors duration-200 flex items-center justify-center">
                                Apply Now
                                <svg class="w-4 h-4 ml-2" fill="none" stroke="currentColor" viewBox="0 0 24 24">
                                    <path stroke-linecap="round" stroke-linejoin="round" stroke-width="2" d="M17 8l4 4m0 0l-4 4m4-4H3" />
                                </svg>
                            </button>
                        </div>
                        <!-- Admin Edit Button (TODO: Add admin role check when backend auth is implemented) -->
                        <a href="/admin/job-roles/{{ role.jobRoleId }}/edit" class="w-full bg-orange-500 text-white font-medium py-3 px-4 rounded-lg hover:bg-orange-600 transition-colors duration-200 flex items-center justify-center">
                            <span class="text-xl mr-2">📝</span>
                            Edit Job Role
                        </a>
=======
                    <div class="flex flex-col sm:flex-row gap-2">
                        <a href="/job-roles/{{ role.jobRoleId }}" class="flex-1 bg-white border-2 border-blue-600 text-blue-600 font-medium py-2 px-3 rounded-lg hover:bg-blue-50 transition-colors duration-200 flex items-center justify-center text-sm">
                            <svg class="w-4 h-4 mr-1" fill="none" stroke="currentColor" viewBox="0 0 24 24">
                                <path stroke-linecap="round" stroke-linejoin="round" stroke-width="2" d="M15 12a3 3 0 11-6 0 3 3 0 016 0z" />
                                <path stroke-linecap="round" stroke-linejoin="round" stroke-width="2" d="M2.458 12C3.732 7.943 7.523 5 12 5c4.478 0 8.268 2.943 9.542 7-1.274 4.057-5.064 7-9.542 7-4.477 0-8.268-2.943-9.542-7z" />
                            </svg>
                            Details
                        </a>
                        <a href="/job-roles/{{ role.jobRoleId }}/applicants" class="flex-1 bg-white border-2 border-purple-600 text-purple-600 font-medium py-2 px-3 rounded-lg hover:bg-purple-50 transition-colors duration-200 flex items-center justify-center text-sm">
                            <svg class="w-4 h-4 mr-1" fill="none" stroke="currentColor" viewBox="0 0 24 24">
                                <path stroke-linecap="round" stroke-linejoin="round" stroke-width="2" d="M17 20h5v-2a3 3 0 00-5.356-1.857M17 20H7m10 0v-2c0-.656-.126-1.283-.356-1.857M7 20H2v-2a3 3 0 015.356-1.857M7 20v-2c0-.656.126-1.283.356-1.857m0 0a5.002 5.002 0 019.288 0M15 7a3 3 0 11-6 0 3 3 0 016 0zm6 3a2 2 0 11-4 0 2 2 0 014 0zM7 10a2 2 0 11-4 0 2 2 0 014 0z" />
                            </svg>
                            Applicants
                        </a>
                        <a href="/job-roles/{{ role.jobRoleId }}/apply" class="flex-1 bg-gradient-to-r from-blue-600 to-green-600 text-white font-medium py-2 px-3 rounded-lg hover:from-blue-700 hover:to-green-700 transition-colors duration-200 flex items-center justify-center text-sm">
                            Apply Now
                            <svg class="w-4 h-4 ml-1" fill="none" stroke="currentColor" viewBox="0 0 24 24">
                                <path stroke-linecap="round" stroke-linejoin="round" stroke-width="2" d="M17 8l4 4m0 0l-4 4m4-4H3" />
                            </svg>
                        </a>
>>>>>>> ee210587
                    </div>
                </div>
            {% endfor %}
        </section>

        <!-- Pagination Controls -->
        {% if pagination %}
            {{ paginationControls(pagination, '/job-roles') }}
        {% endif %}
    {% else %}
        <!-- No Jobs Available -->
        <section class="text-center py-16">
            <div class="bg-white rounded-3xl shadow-xl p-12 max-w-2xl mx-auto">
                <svg class="w-16 h-16 text-gray-400 mx-auto mb-6" fill="none" stroke="currentColor" viewBox="0 0 24 24">
                    <path stroke-linecap="round" stroke-linejoin="round" stroke-width="2" d="M21 13.255A23.931 23.931 0 0112 15c-3.183 0-6.22-.62-9-1.745M16 6V4a2 2 0 00-2-2h-4a2 2 0 00-2-2v2m8 0V6a2 2 0 00-2 2H10a2 2 0 00-2-2V6m8 0h2a2 2 0 012 2v6a2 2 0 01-2 2H4a2 2 0 01-2-2V8a2 2 0 012-2h2" />
                </svg>
                <h2 class="text-3xl font-bold text-slate-900 mb-6">No Opportunities Available</h2>
                <p class="text-slate-700 mb-8 text-lg leading-relaxed">Currently there are no open positions, but check back soon for new opportunities!</p>
                <a href="/" class="inline-flex items-center px-8 py-4 bg-gradient-to-r from-blue-600 to-green-600 text-white font-semibold rounded-xl hover:from-blue-700 hover:to-green-700 transition-all duration-200 transform hover:scale-105 shadow-lg">
                    <svg class="w-5 h-5 mr-2" fill="none" stroke="currentColor" viewBox="0 0 24 24">
                        <path stroke-linecap="round" stroke-linejoin="round" stroke-width="2" d="M10 19l-7-7m0 0l7-7m-7 7h18" />
                    </svg>
                    Back to Home
                </a>
            </div>
        </section>
    {% endif %}
</div>
</main>

<!-- Pagination JavaScript -->
<script src="/js/pagination.js"></script>
{% endblock %}<|MERGE_RESOLUTION|>--- conflicted
+++ resolved
@@ -108,50 +108,34 @@
                     </div>
                     
                     <!-- Action Buttons -->
-<<<<<<< HEAD
-                    <div class="flex flex-col gap-3">
-                        <div class="flex gap-3">
-                            <a href="/job-roles/{{ role.jobRoleId }}" class="flex-1 bg-white border-2 border-blue-600 text-blue-600 font-medium py-3 px-4 rounded-lg hover:bg-blue-50 transition-colors duration-200 flex items-center justify-center">
-                                <svg class="w-4 h-4 mr-2" fill="none" stroke="currentColor" viewBox="0 0 24 24">
+                    <div class="flex flex-col gap-2">
+                        <!-- Primary Actions Row -->
+                        <div class="flex flex-col sm:flex-row gap-2">
+                            <a href="/job-roles/{{ role.jobRoleId }}" class="flex-1 bg-white border-2 border-blue-600 text-blue-600 font-medium py-2 px-3 rounded-lg hover:bg-blue-50 transition-colors duration-200 flex items-center justify-center text-sm">
+                                <svg class="w-4 h-4 mr-1" fill="none" stroke="currentColor" viewBox="0 0 24 24">
                                     <path stroke-linecap="round" stroke-linejoin="round" stroke-width="2" d="M15 12a3 3 0 11-6 0 3 3 0 016 0z" />
                                     <path stroke-linecap="round" stroke-linejoin="round" stroke-width="2" d="M2.458 12C3.732 7.943 7.523 5 12 5c4.478 0 8.268 2.943 9.542 7-1.274 4.057-5.064 7-9.542 7-4.477 0-8.268-2.943-9.542-7z" />
                                 </svg>
-                                View Details
+                                Details
                             </a>
-                            <button class="flex-1 bg-gradient-to-r from-blue-600 to-green-600 text-white font-medium py-3 px-4 rounded-lg hover:from-blue-700 hover:to-green-700 transition-colors duration-200 flex items-center justify-center">
+                            <a href="/job-roles/{{ role.jobRoleId }}/applicants" class="flex-1 bg-white border-2 border-purple-600 text-purple-600 font-medium py-2 px-3 rounded-lg hover:bg-purple-50 transition-colors duration-200 flex items-center justify-center text-sm">
+                                <svg class="w-4 h-4 mr-1" fill="none" stroke="currentColor" viewBox="0 0 24 24">
+                                    <path stroke-linecap="round" stroke-linejoin="round" stroke-width="2" d="M17 20h5v-2a3 3 0 00-5.356-1.857M17 20H7m10 0v-2c0-.656-.126-1.283-.356-1.857M7 20H2v-2a3 3 0 015.356-1.857M7 20v-2c0-.656.126-1.283.356-1.857m0 0a5.002 5.002 0 019.288 0M15 7a3 3 0 11-6 0 3 3 0 016 0zm6 3a2 2 0 11-4 0 2 2 0 014 0zM7 10a2 2 0 11-4 0 2 2 0 014 0z" />
+                                </svg>
+                                Applicants
+                            </a>
+                            <a href="/job-roles/{{ role.jobRoleId }}/apply" class="flex-1 bg-gradient-to-r from-blue-600 to-green-600 text-white font-medium py-2 px-3 rounded-lg hover:from-blue-700 hover:to-green-700 transition-colors duration-200 flex items-center justify-center text-sm">
                                 Apply Now
-                                <svg class="w-4 h-4 ml-2" fill="none" stroke="currentColor" viewBox="0 0 24 24">
+                                <svg class="w-4 h-4 ml-1" fill="none" stroke="currentColor" viewBox="0 0 24 24">
                                     <path stroke-linecap="round" stroke-linejoin="round" stroke-width="2" d="M17 8l4 4m0 0l-4 4m4-4H3" />
                                 </svg>
-                            </button>
+                            </a>
                         </div>
                         <!-- Admin Edit Button (TODO: Add admin role check when backend auth is implemented) -->
-                        <a href="/admin/job-roles/{{ role.jobRoleId }}/edit" class="w-full bg-orange-500 text-white font-medium py-3 px-4 rounded-lg hover:bg-orange-600 transition-colors duration-200 flex items-center justify-center">
+                        <a href="/admin/job-roles/{{ role.jobRoleId }}/edit" class="w-full bg-orange-500 text-white font-medium py-2 px-3 rounded-lg hover:bg-orange-600 transition-colors duration-200 flex items-center justify-center text-sm">
                             <span class="text-xl mr-2">📝</span>
                             Edit Job Role
                         </a>
-=======
-                    <div class="flex flex-col sm:flex-row gap-2">
-                        <a href="/job-roles/{{ role.jobRoleId }}" class="flex-1 bg-white border-2 border-blue-600 text-blue-600 font-medium py-2 px-3 rounded-lg hover:bg-blue-50 transition-colors duration-200 flex items-center justify-center text-sm">
-                            <svg class="w-4 h-4 mr-1" fill="none" stroke="currentColor" viewBox="0 0 24 24">
-                                <path stroke-linecap="round" stroke-linejoin="round" stroke-width="2" d="M15 12a3 3 0 11-6 0 3 3 0 016 0z" />
-                                <path stroke-linecap="round" stroke-linejoin="round" stroke-width="2" d="M2.458 12C3.732 7.943 7.523 5 12 5c4.478 0 8.268 2.943 9.542 7-1.274 4.057-5.064 7-9.542 7-4.477 0-8.268-2.943-9.542-7z" />
-                            </svg>
-                            Details
-                        </a>
-                        <a href="/job-roles/{{ role.jobRoleId }}/applicants" class="flex-1 bg-white border-2 border-purple-600 text-purple-600 font-medium py-2 px-3 rounded-lg hover:bg-purple-50 transition-colors duration-200 flex items-center justify-center text-sm">
-                            <svg class="w-4 h-4 mr-1" fill="none" stroke="currentColor" viewBox="0 0 24 24">
-                                <path stroke-linecap="round" stroke-linejoin="round" stroke-width="2" d="M17 20h5v-2a3 3 0 00-5.356-1.857M17 20H7m10 0v-2c0-.656-.126-1.283-.356-1.857M7 20H2v-2a3 3 0 015.356-1.857M7 20v-2c0-.656.126-1.283.356-1.857m0 0a5.002 5.002 0 019.288 0M15 7a3 3 0 11-6 0 3 3 0 016 0zm6 3a2 2 0 11-4 0 2 2 0 014 0zM7 10a2 2 0 11-4 0 2 2 0 014 0z" />
-                            </svg>
-                            Applicants
-                        </a>
-                        <a href="/job-roles/{{ role.jobRoleId }}/apply" class="flex-1 bg-gradient-to-r from-blue-600 to-green-600 text-white font-medium py-2 px-3 rounded-lg hover:from-blue-700 hover:to-green-700 transition-colors duration-200 flex items-center justify-center text-sm">
-                            Apply Now
-                            <svg class="w-4 h-4 ml-1" fill="none" stroke="currentColor" viewBox="0 0 24 24">
-                                <path stroke-linecap="round" stroke-linejoin="round" stroke-width="2" d="M17 8l4 4m0 0l-4 4m4-4H3" />
-                            </svg>
-                        </a>
->>>>>>> ee210587
                     </div>
                 </div>
             {% endfor %}
