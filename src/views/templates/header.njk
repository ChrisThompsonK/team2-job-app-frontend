--- conflicted
+++ resolved
@@ -143,13 +143,8 @@
                 {% if isAuthenticated and user %}
                     <!-- User Info -->
                     <div class="block py-3 px-2 text-slate-600 text-sm">
-<<<<<<< HEAD
-                        Welcome, <span class="font-semibold text-blue-600">{{ user.username }}</span>
-                        {% if user.user_type == 'Admin' %}
-=======
                         Welcome, <span class="font-semibold {% if user.role == 'Admin' %}text-purple-600{% else %}text-blue-600{% endif %}">{{ user.forename }} {{ user.surname }}</span>
                         {% if user.role == 'Admin' %}
->>>>>>> 800f1c24
                         <span class="inline-block ml-2 px-2 py-1 bg-purple-100 text-purple-700 text-xs font-bold rounded-full">👑 Admin</span>
                         {% endif %}
                     </div>
