<nav class="site-header sticky top-0 z-50 bg-white/80 backdrop-blur-sm border-b border-slate-200/60">
    <div class="container mx-auto px-6 py-4">
        <div class="flex items-center justify-between">
            <!-- Logo and Brand -->
            <div class="flex items-center space-x-3 landscape:space-x-3 md:space-x-4">
                <div class="flex items-center">
                    <img src="/KainosLogoNoBackground.png" alt="Kainos Logo" class="h-6 landscape:h-6 md:h-8 w-auto">
                </div>
                <div class="flex flex-col tagline-container">
                    <p class="text-xs landscape:text-xs md:text-sm text-slate-600 font-medium">Thinking Without Limitations</p>
                </div>
            </div>
            
            <!-- Navigation and User Account Area -->
            <div class="flex items-center space-x-4 landscape:space-x-4 md:space-x-8">
                <!-- Main Navigation (Desktop) -->
                <div class="hidden landscape:flex md:flex items-center space-x-4 landscape:space-x-4 md:space-x-6">
                    <nav role="navigation" aria-label="Main navigation">
                        <a href="/" class="text-slate-700 hover:text-blue-600 font-medium transition-colors duration-200 text-sm landscape:text-sm md:text-base">Home</a>
                        <a href="/job-roles" class="text-slate-700 hover:text-blue-600 font-medium transition-colors duration-200 ml-4 landscape:ml-4 md:ml-6 text-sm landscape:text-sm md:text-base">Jobs</a>
                        {% if isAuthenticated and user and user.role === "Admin" %}
                        <a href="/admin/job-roles/new" class="text-orange-600 hover:text-orange-700 font-medium transition-colors duration-200 ml-4 landscape:ml-4 md:ml-6 text-sm landscape:text-sm md:text-base">Create Job</a>
                        {% endif %}
                        <a href="#about" class="text-slate-700 hover:text-blue-600 font-medium transition-colors duration-200 ml-4 landscape:ml-4 md:ml-6 text-sm landscape:text-sm md:text-base">About</a>
                        <a href="#contact" class="text-slate-700 hover:text-blue-600 font-medium transition-colors duration-200 ml-4 landscape:ml-4 md:ml-6 text-sm landscape:text-sm md:text-base">Contact</a>
                    </nav>
                    
                    <!-- Utility Buttons -->
                    <div class="flex items-center space-x-2">
                        <!-- Simple Dark Mode Toggle (Backup) -->
                        <button 
                            id="simple-dark-toggle" 
                            class="bg-slate-200 hover:bg-slate-300 text-slate-700 px-2 py-2 rounded-lg transition-all duration-200 focus:ring-2 focus:ring-blue-500 focus:ring-offset-2 shadow-sm"
                            aria-label="Toggle dark mode"
                            title="Toggle dark mode"
                        >
                            <i data-lucide="moon" class="w-4 h-4"></i>
                        </button>
                        
                        <!-- Accessibility Button -->
                        <button 
                            id="accessibility-btn"
                            class="flex items-center space-x-1 bg-blue-600 hover:bg-blue-700 text-white px-2 py-2 rounded-lg transition-all duration-200 focus:ring-2 focus:ring-blue-500 focus:ring-offset-2 shadow-sm"
                            aria-label="Accessibility options menu"
                            aria-expanded="false"
                            aria-controls="accessibility-panel"
                        >
                            <i data-lucide="accessibility" class="w-4 h-4"></i>
                            <span class="hidden lg:block text-xs font-medium">Accessibility</span>
                        </button>
                    </div>
                </div>

                <!-- Account Area (Desktop and Mobile) -->
                {% if isAuthenticated and user %}
                    <!-- Authenticated User Account Dropdown -->
                    <div class="relative">
                        <button 
                            id="account-dropdown-btn"
                            type="button"
                            class="flex items-center space-x-2 bg-gradient-to-r from-blue-600 to-green-600 hover:from-blue-700 hover:to-green-700 text-white px-3 py-2 rounded-full transition-all duration-200 focus:ring-2 focus:ring-blue-500 focus:ring-offset-2 shadow-lg hover:shadow-xl"
                            aria-label="Account menu"
                            aria-expanded="false"
                            aria-haspopup="true"
                        >
                            <!-- Profile Picture -->
                            <div class="w-8 h-8 bg-gradient-to-r {{ profileColor or 'from-blue-600 to-green-600' }} rounded-full flex items-center justify-center text-white font-bold text-sm shadow-lg">
                                {{ user.username[0] | upper }}
                            </div>
                            <!-- User Info (Desktop) -->
                            <div class="hidden md:flex flex-col items-start">
                                <span class="text-sm font-medium">{{ user.username }}</span>
                                <span class="text-xs opacity-90">{{ user.role }}</span>
                            </div>
                            <!-- Dropdown Arrow -->
                            <svg class="w-4 h-4 transition-transform duration-200" fill="none" stroke="currentColor" viewBox="0 0 24 24">
                                <path stroke-linecap="round" stroke-linejoin="round" stroke-width="2" d="M19 9l-7 7-7-7" />
                            </svg>
                        </button>

                        <!-- Dropdown Menu -->
                        <div 
                            id="account-dropdown-menu"
                            class="hidden absolute right-0 mt-2 w-64 bg-white rounded-xl shadow-xl border border-slate-200 z-50"
                            role="menu"
                            aria-orientation="vertical"
                        >
                            <!-- User Info Header -->
                            <div class="px-4 py-3 border-b border-slate-100">
                                <div class="flex items-center space-x-3">
                                    <div class="w-12 h-12 bg-gradient-to-r {{ profileColor or 'from-blue-600 to-green-600' }} rounded-full flex items-center justify-center text-white font-bold text-lg shadow-lg">
                                        {{ user.username[0] | upper }}
                                    </div>
                                    <div>
                                        <p class="font-semibold text-slate-900">{{ user.username }}</p>
                                        <p class="text-sm text-slate-500">{{ user.role }}</p>
                                        {% if user.email %}
                                        <p class="text-xs text-slate-400">{{ user.email }}</p>
                                        {% endif %}
                                    </div>
                                </div>
                            </div>

                            <!-- Menu Items -->
                            <div class="py-1">
                                {% if user.role === "Admin" %}
                                <a href="/admin/job-roles/new" class="flex items-center px-4 py-3 text-sm text-slate-700 hover:bg-slate-50 transition-colors" role="menuitem">
                                    <svg class="w-4 h-4 mr-3 text-orange-500" fill="none" stroke="currentColor" viewBox="0 0 24 24">
                                        <path stroke-linecap="round" stroke-linejoin="round" stroke-width="2" d="M12 6v6m0 0v6m0-6h6m-6 0H6" />
                                    </svg>
                                    Create Job Role
                                </a>
                                <a href="/admin/job-roles/export" class="flex items-center px-4 py-3 text-sm text-slate-700 hover:bg-slate-50 transition-colors" role="menuitem">
                                    <svg class="w-4 h-4 mr-3 text-blue-500" fill="none" stroke="currentColor" viewBox="0 0 24 24">
                                        <path stroke-linecap="round" stroke-linejoin="round" stroke-width="2" d="M12 10v6m0 0l-3-3m3 3l3-3m2 8H7a2 2 0 01-2-2V5a2 2 0 012-2h5.586a1 1 0 01.707.293l5.414 5.414a1 1 0 01.293.707V19a2 2 0 01-2 2z" />
                                    </svg>
                                    Export Reports
                                </a>
                                <div class="border-t border-slate-100 my-1"></div>
                                {% endif %}
                                
                                <a href="/profile" class="flex items-center px-4 py-3 text-sm text-slate-700 hover:bg-slate-50 transition-colors" role="menuitem">
                                    <svg class="w-4 h-4 mr-3 text-slate-500" fill="none" stroke="currentColor" viewBox="0 0 24 24">
                                        <path stroke-linecap="round" stroke-linejoin="round" stroke-width="2" d="M16 7a4 4 0 11-8 0 4 4 0 018 0zM12 14a7 7 0 00-7 7h14a7 7 0 00-7-7z" />
                                    </svg>
                                    My Profile
                                </a>
                                
                                <a href="/my-applications" class="flex items-center px-4 py-3 text-sm text-slate-700 hover:bg-slate-50 transition-colors" role="menuitem">
                                    <svg class="w-4 h-4 mr-3 text-slate-500" fill="none" stroke="currentColor" viewBox="0 0 24 24">
                                        <path stroke-linecap="round" stroke-linejoin="round" stroke-width="2" d="M9 12h6m-6 4h6m2 5H7a2 2 0 01-2-2V5a2 2 0 012-2h5.586a1 1 0 01.707.293l5.414 5.414a1 1 0 01.293.707V19a2 2 0 01-2 2z" />
                                    </svg>
                                    My Applications
                                </a>

                                <div class="border-t border-slate-100 my-1"></div>
                                
                                <!-- Sign Out -->
                                <form method="POST" action="/logout" class="w-full">
                                    <button type="submit" class="flex items-center w-full px-4 py-3 text-sm text-red-600 hover:bg-red-50 transition-colors" role="menuitem">
                                        <svg class="w-4 h-4 mr-3" fill="none" stroke="currentColor" viewBox="0 0 24 24">
                                            <path stroke-linecap="round" stroke-linejoin="round" stroke-width="2" d="M17 16l4-4m0 0l-4-4m4 4H7m6 4v1a3 3 0 01-3 3H6a3 3 0 01-3-3V7a3 3 0 013-3h4a3 3 0 013 3v1" />
                                        </svg>
                                        Sign Out
                                    </button>
                                </form>
                            </div>
                        </div>
                    </div>
                {% else %}
                    <!-- Sign In Button -->
                    <a href="/login" class="flex items-center space-x-2 bg-gradient-to-r from-blue-600 to-green-600 hover:from-blue-700 hover:to-green-700 text-white px-4 py-2 rounded-full transition-all duration-200 focus:ring-2 focus:ring-blue-500 focus:ring-offset-2 shadow-lg hover:shadow-xl font-semibold text-sm">
                        <svg class="w-5 h-5" fill="none" stroke="currentColor" viewBox="0 0 24 24">
                            <path stroke-linecap="round" stroke-linejoin="round" stroke-width="2" d="M11 16l-4-4m0 0l4-4m-4 4h14m-5 4v1a3 3 0 01-3 3H6a3 3 0 01-3-3V7a3 3 0 013-3h7a3 3 0 013 3v1" />
                        </svg>
                        <span class="whitespace-nowrap">Sign In</span>
                    </a>
                {% endif %}
            </div>
            
<<<<<<< HEAD
            <!-- Mobile Controls -->
=======
            <!-- Navigation -->
            <div class="hidden landscape:flex md:flex items-center space-x-4 landscape:space-x-4 md:space-x-8">
                <nav role="navigation" aria-label="Main navigation">
                    <a href="/" class="text-slate-700 hover:text-blue-600 font-medium transition-colors duration-200 text-sm landscape:text-sm md:text-base">Home</a>
                    <a href="/job-roles" class="text-slate-700 hover:text-blue-600 font-medium transition-colors duration-200 ml-4 landscape:ml-4 md:ml-8 text-sm landscape:text-sm md:text-base">Jobs</a>
                    <a href="/about" class="text-slate-700 hover:text-blue-600 font-medium transition-colors duration-200 ml-4 landscape:ml-4 md:ml-8 text-sm landscape:text-sm md:text-base">About</a>
                    <a href="/contact" class="text-slate-700 hover:text-blue-600 font-medium transition-colors duration-200 ml-4 landscape:ml-4 md:ml-8 text-sm landscape:text-sm md:text-base">Contact</a>
                </nav>
                
                <!-- Simple Dark Mode Toggle (Backup) -->
                <button 
                    id="simple-dark-toggle" 
                    class="bg-slate-200 hover:bg-slate-300 text-slate-700 px-2 landscape:px-2 md:px-3 py-2 rounded-lg transition-all duration-200 focus:ring-2 focus:ring-blue-500 focus:ring-offset-2 shadow-sm ml-2 landscape:ml-2 md:ml-4"
                    aria-label="Toggle dark mode"
                    title="Toggle dark mode"
                >
                    <i data-lucide="moon" class="w-4 h-4"></i>
                </button>
                
                <!-- Accessibility Button -->
                <button 
                    id="accessibility-btn"
                    class="flex items-center space-x-1 landscape:space-x-1 md:space-x-2 bg-blue-600 hover:bg-blue-700 text-white px-2 landscape:px-2 md:px-3 py-2 rounded-lg transition-all duration-200 focus:ring-2 focus:ring-blue-500 focus:ring-offset-2 shadow-sm ml-2 landscape:ml-2 md:ml-8"
                    aria-label="Accessibility options menu"
                    aria-expanded="false"
                    aria-controls="accessibility-panel"
                >
                    <i data-lucide="accessibility" class="w-4 h-4"></i>
                    <span class="text-xs landscape:text-xs md:text-sm font-medium">Accessibility</span>
                </button>
            </div>
            
            <!-- Mobile Menu and Accessibility Buttons -->
>>>>>>> db55980b
            <div class="flex landscape:hidden md:hidden items-center space-x-3">
                <!-- Mobile Accessibility Button -->
                <button 
                    id="accessibility-btn-mobile"
                    class="flex items-center bg-blue-600 hover:bg-blue-700 text-white p-2 rounded-lg transition-all duration-200 focus:ring-2 focus:ring-blue-500 focus:ring-offset-2"
                    aria-label="Accessibility options menu"
                    aria-expanded="false"
                    aria-controls="accessibility-panel"
                >
                    <i data-lucide="accessibility" class="w-5 h-5"></i>
                </button>
                
                <!-- Mobile Account (if authenticated) -->
                {% if isAuthenticated and user %}
                <button 
                    id="mobile-account-btn"
                    type="button"
                    class="flex items-center bg-gradient-to-r from-blue-600 to-green-600 text-white p-2 rounded-full transition-all duration-200 focus:ring-2 focus:ring-blue-500 focus:ring-offset-2 shadow-lg"
                    aria-label="Account menu"
                >
                    <div class="w-6 h-6 bg-gradient-to-r {{ profileColor or 'from-blue-600 to-green-600' }} rounded-full flex items-center justify-center text-white font-bold text-xs shadow-lg">
                        {{ user.username[0] | upper }}
                    </div>
                </button>
                {% endif %}
                
                <!-- Mobile Menu Button -->
                <button 
                    id="mobileMenuBtn" 
                    type="button"
                    class="text-slate-700 hover:text-blue-600 transition-colors duration-200 focus:outline-none focus:ring-2 focus:ring-blue-500 focus:ring-offset-2 rounded-lg p-2"
                    aria-label="Open mobile menu"
                    aria-expanded="false"
                    aria-controls="mobileMenuDropdown"
                >
                    <svg class="w-6 h-6" fill="none" stroke="currentColor" viewBox="0 0 24 24" aria-hidden="true">
                        <path stroke-linecap="round" stroke-linejoin="round" stroke-width="2" d="M4 6h16M4 12h16M4 18h16" />
                    </svg>
                </button>
            </div>
                </div>
        </div>
</nav>

<!-- Mobile Menu Overlay moved outside nav to avoid header stacking context -->
<div 
        id="mobileMenuDropdown"
        class="landscape:hidden md:hidden fixed inset-0 bg-black/60 backdrop-blur-[2px] z-[1000] hidden"
        role="dialog"
        aria-modal="true"
        aria-labelledby="mobileMenuDialogTitle"
>
        <div class="absolute top-0 right-0 w-3/4 max-w-xs h-full bg-white shadow-xl z-[1010] flex flex-col py-8 px-6 overflow-y-auto">
                <h2 id="mobileMenuDialogTitle" class="sr-only">Mobile navigation menu</h2>
                <button id="closeMobileMenu" class="self-end mb-8 text-slate-700 hover:text-blue-600 focus:outline-none focus:ring-2 focus:ring-blue-500 rounded-lg p-1" aria-label="Close mobile menu">
                        <svg class="w-7 h-7" fill="none" stroke="currentColor" viewBox="0 0 24 24" aria-hidden="true">
                                <path stroke-linecap="round" stroke-linejoin="round" stroke-width="2" d="M6 18L18 6M6 6l12 12" />
                        </svg>
                </button>
                <!-- User Account Section (if authenticated) -->
                {% if isAuthenticated and user %}
                <div class="bg-gradient-to-r from-blue-600 to-green-600 text-white p-4 rounded-lg mb-4">
                    <div class="flex items-center space-x-3">
                        <div class="w-12 h-12 bg-gradient-to-r {{ profileColor or 'from-blue-600 to-green-600' }} rounded-full flex items-center justify-center text-white font-bold text-lg shadow-lg">
                            {{ user.username[0] | upper }}
                        </div>
                        <div>
                            <p class="font-semibold">{{ user.username }}</p>
                            <p class="text-sm opacity-90">{{ user.role }}</p>
                        </div>
                    </div>
                </div>
                {% endif %}
                
                <!-- Navigation Links -->
                <a href="/" class="block py-3 px-2 text-slate-700 hover:text-blue-600 hover:bg-slate-50 rounded-lg font-medium text-lg transition-all duration-200">Home</a>
                <a href="/job-roles" class="block py-3 px-2 text-slate-700 hover:text-blue-600 hover:bg-slate-50 rounded-lg font-medium text-lg transition-all duration-200">Jobs</a>
<<<<<<< HEAD
                
                {% if isAuthenticated and user and user.role === "Admin" %}
                <a href="/admin/job-roles/new" class="block py-3 px-2 text-orange-600 hover:text-orange-700 hover:bg-orange-50 rounded-lg font-medium text-lg transition-all duration-200 flex items-center space-x-2">
                    <svg class="w-5 h-5" fill="none" stroke="currentColor" viewBox="0 0 24 24">
                        <path stroke-linecap="round" stroke-linejoin="round" stroke-width="2" d="M12 6v6m0 0v6m0-6h6m-6 0H6" />
                    </svg>
                    <span>Create Job</span>
                </a>
                {% endif %}
                
                <a href="#about" class="block py-3 px-2 text-slate-700 hover:text-blue-600 hover:bg-slate-50 rounded-lg font-medium text-lg transition-all duration-200">About</a>
                <a href="#contact" class="block py-3 px-2 text-slate-700 hover:text-blue-600 hover:bg-slate-50 rounded-lg font-medium text-lg transition-all duration-200">Contact</a>
=======
                <a href="/about" class="block py-3 px-2 text-slate-700 hover:text-blue-600 hover:bg-slate-50 rounded-lg font-medium text-lg transition-all duration-200">About</a>
                <a href="/contact" class="block py-3 px-2 text-slate-700 hover:text-blue-600 hover:bg-slate-50 rounded-lg font-medium text-lg transition-all duration-200">Contact</a>
>>>>>>> db55980b
                
                <!-- User Account Actions -->
                {% if isAuthenticated and user %}
                <hr class="my-4 border-slate-200">
                
                <a href="/profile" class="block py-3 px-2 text-slate-700 hover:text-blue-600 hover:bg-slate-50 rounded-lg font-medium text-lg transition-all duration-200 flex items-center space-x-2">
                    <svg class="w-5 h-5" fill="none" stroke="currentColor" viewBox="0 0 24 24">
                        <path stroke-linecap="round" stroke-linejoin="round" stroke-width="2" d="M16 7a4 4 0 11-8 0 4 4 0 018 0zM12 14a7 7 0 00-7 7h14a7 7 0 00-7-7z" />
                    </svg>
                    <span>My Profile</span>
                </a>
                
                <a href="/my-applications" class="block py-3 px-2 text-slate-700 hover:text-blue-600 hover:bg-slate-50 rounded-lg font-medium text-lg transition-all duration-200 flex items-center space-x-2">
                    <svg class="w-5 h-5" fill="none" stroke="currentColor" viewBox="0 0 24 24">
                        <path stroke-linecap="round" stroke-linejoin="round" stroke-width="2" d="M9 12h6m-6 4h6m2 5H7a2 2 0 01-2-2V5a2 2 0 012-2h5.586a1 1 0 01.707.293l5.414 5.414a1 1 0 01.293.707V19a2 2 0 01-2 2z" />
                    </svg>
                    <span>My Applications</span>
                </a>

                {% if user.role === "Admin" %}
                <a href="/admin/job-roles/export" class="block py-3 px-2 text-slate-700 hover:text-blue-600 hover:bg-slate-50 rounded-lg font-medium text-lg transition-all duration-200 flex items-center space-x-2">
                    <svg class="w-5 h-5" fill="none" stroke="currentColor" viewBox="0 0 24 24">
                        <path stroke-linecap="round" stroke-linejoin="round" stroke-width="2" d="M12 10v6m0 0l-3-3m3 3l3-3m2 8H7a2 2 0 01-2-2V5a2 2 0 012-2h5.586a1 1 0 01.707.293l5.414 5.414a1 1 0 01.293.707V19a2 2 0 01-2 2z" />
                    </svg>
                    <span>Export Reports</span>
                </a>
                {% endif %}
                
                <hr class="my-4 border-slate-200">
                
                <!-- Sign Out Form -->
                <form method="POST" action="/logout" class="block">
                    <button type="submit" class="w-full text-left py-3 px-2 text-red-600 hover:text-red-700 hover:bg-red-50 rounded-lg font-medium text-lg transition-all duration-200 flex items-center space-x-2">
                        <svg class="w-5 h-5" fill="none" stroke="currentColor" viewBox="0 0 24 24">
                            <path stroke-linecap="round" stroke-linejoin="round" stroke-width="2" d="M17 16l4-4m0 0l-4-4m4 4H7m6 4v1a3 3 0 01-3 3H6a3 3 0 01-3-3V7a3 3 0 013-3h4a3 3 0 013 3v1" />
                        </svg>
                        <span>Sign Out</span>
                    </button>
                </form>
                {% else %}
                <!-- Sign In Section for Guests -->
                <hr class="my-4 border-slate-200">
                
                <a href="/login" class="block py-3 px-2 text-blue-600 hover:text-blue-700 hover:bg-blue-50 rounded-lg font-medium text-lg transition-all duration-200 flex items-center space-x-2">
                    <svg class="w-5 h-5" fill="none" stroke="currentColor" viewBox="0 0 24 24">
                        <path stroke-linecap="round" stroke-linejoin="round" stroke-width="2" d="M11 16l-4-4m0 0l4-4m-4 4h14m-5 4v1a3 3 0 01-3 3H6a3 3 0 01-3-3V7a3 3 0 013 3v1" />
                    </svg>
                    <span>Sign In</span>
                </a>
                {% endif %}
        </div>
</div>

<script>
document.addEventListener('DOMContentLoaded', function() {
    const menuBtn = document.getElementById('mobileMenuBtn');
    const menuDropdown = document.getElementById('mobileMenuDropdown');
    const closeBtn = document.getElementById('closeMobileMenu');
    let lastFocusedElement = null;

    // Debug logging to verify elements are found
    console.log('Mobile menu elements:', { menuBtn, menuDropdown, closeBtn });

    function getFocusable(container) {
        return Array.from(container.querySelectorAll('a[href], button:not([disabled]), [tabindex]:not([tabindex="-1"])'))
            .filter(el => !el.hasAttribute('hidden') && (el.offsetParent !== null));
    }

    function openMenu() {
        console.log('Opening menu...');
        if (!menuDropdown) {
            console.error('Menu dropdown not found!');
            return;
        }
        lastFocusedElement = document.activeElement;
        menuDropdown.classList.remove('hidden');
        document.body.classList.add('overflow-hidden');
        const focusables = getFocusable(menuDropdown);
        if (focusables.length) focusables[0].focus();
        if (menuBtn) menuBtn.setAttribute('aria-expanded', 'true');
        console.log('Menu opened successfully');
    }

    function closeMenu() {
        console.log('Closing menu...');
        if (!menuDropdown) return;
        menuDropdown.classList.add('hidden');
        document.body.classList.remove('overflow-hidden');
        if (menuBtn) menuBtn.setAttribute('aria-expanded', 'false');
        if (lastFocusedElement instanceof HTMLElement) {
            lastFocusedElement.focus();
        } else if (menuBtn) {
            menuBtn.focus();
        }
        console.log('Menu closed successfully');
    }

    if (menuBtn && menuDropdown && closeBtn) {
        console.log('Setting up event listeners...');
        menuBtn.addEventListener('click', function(e) {
            console.log('Menu button clicked!');
            e.preventDefault();
            openMenu();
        });
        closeBtn.addEventListener('click', function(e) {
            console.log('Close button clicked!');
            e.preventDefault();
            closeMenu();
        });
        // Click backdrop to close
        menuDropdown.addEventListener('click', function(e) {
            if (e.target === menuDropdown) {
                console.log('Backdrop clicked');
                closeMenu();
            }
        });
        // Key handling for Escape + focus trap
        document.addEventListener('keydown', function(e) {
            if (menuDropdown.classList.contains('hidden')) return;
            if (e.key === 'Escape') {
                e.preventDefault();
                closeMenu();
                return;
            }
            if (e.key === 'Tab') {
                const focusables = getFocusable(menuDropdown);
                if (!focusables.length) return;
                const first = focusables[0];
                const last = focusables[focusables.length - 1];
                if (e.shiftKey && document.activeElement === first) {
                    e.preventDefault();
                    last.focus();
                } else if (!e.shiftKey && document.activeElement === last) {
                    e.preventDefault();
                    first.focus();
                }
            }
        });
        console.log('Event listeners set up successfully');
    } else {
        console.error('Missing mobile menu elements:', { 
            hasMenuBtn: !!menuBtn, 
            hasMenuDropdown: !!menuDropdown, 
            hasCloseBtn: !!closeBtn 
        });
    }
});
</script>

<!-- Accessibility Panel (Positioned Independently) -->
<div 
    id="accessibility-panel"
    class="hidden fixed right-4 top-20 w-80 max-w-[calc(100vw-2rem)] bg-white rounded-lg shadow-xl border border-slate-200 z-[100]
           md:absolute md:right-6 md:top-16 md:w-64 md:shadow-lg"
    role="region"
    aria-labelledby="accessibility-btn"
    aria-label="Accessibility settings panel"
>
    <div class="p-4">
        <h3 class="text-lg font-semibold text-slate-800 mb-4 flex items-center">
            <i data-lucide="accessibility" class="w-5 h-5 mr-2"></i>
            Accessibility Options
        </h3>
        
        <!-- Text Size Controls -->
        <div class="mb-4">
            <h4 class="text-sm font-medium text-slate-700 mb-3 flex items-center">
                <i data-lucide="type" class="w-4 h-4 mr-2"></i>
                Text Size
            </h4>
            <div class="grid grid-cols-2 gap-2">
                <button class="text-size-btn px-3 py-2 text-xs bg-slate-100 hover:bg-slate-200 text-slate-700 rounded-lg transition-colors focus:ring-2 focus:ring-blue-500" data-size="small">
                    Small
                </button>
                <button class="text-size-btn px-3 py-2 text-sm bg-blue-600 text-white rounded-lg transition-colors focus:ring-2 focus:ring-blue-500 active" data-size="medium">
                    Medium
                </button>
                <button class="text-size-btn px-3 py-2 text-base bg-slate-100 hover:bg-slate-200 text-slate-700 rounded-lg transition-colors focus:ring-2 focus:ring-blue-500" data-size="large">
                    Large
                </button>
                <button class="text-size-btn px-3 py-2 text-lg bg-slate-100 hover:bg-slate-200 text-slate-700 rounded-lg transition-colors focus:ring-2 focus:ring-blue-500" data-size="xlarge">
                    X-Large
                </button>
            </div>
        </div>
        
        <!-- Display Mode Section -->
        <div class="mb-4">
            <h4 class="text-sm font-medium text-slate-700 mb-3 flex items-center">
                <i data-lucide="contrast" class="w-4 h-4 mr-2"></i>
                Display Mode
            </h4>
            
            <!-- Dark Mode Toggle -->
            <button 
                id="dark-toggle" 
                class="w-full px-4 py-3 bg-slate-100 hover:bg-slate-200 text-slate-700 rounded-lg transition-colors focus:ring-2 focus:ring-blue-500 flex items-center justify-between"
                aria-pressed="false"
                aria-label="Toggle dark mode"
            >
                <span class="flex items-center">
                    <i data-lucide="moon" class="w-4 h-4 mr-2"></i>
                    Dark Mode
                </span>
                <span id="dark-status" class="text-xs text-slate-500">Off</span>
            </button>
        </div>
    </div>
</div><|MERGE_RESOLUTION|>--- conflicted
+++ resolved
@@ -21,8 +21,8 @@
                         {% if isAuthenticated and user and user.role === "Admin" %}
                         <a href="/admin/job-roles/new" class="text-orange-600 hover:text-orange-700 font-medium transition-colors duration-200 ml-4 landscape:ml-4 md:ml-6 text-sm landscape:text-sm md:text-base">Create Job</a>
                         {% endif %}
-                        <a href="#about" class="text-slate-700 hover:text-blue-600 font-medium transition-colors duration-200 ml-4 landscape:ml-4 md:ml-6 text-sm landscape:text-sm md:text-base">About</a>
-                        <a href="#contact" class="text-slate-700 hover:text-blue-600 font-medium transition-colors duration-200 ml-4 landscape:ml-4 md:ml-6 text-sm landscape:text-sm md:text-base">Contact</a>
+                        <a href="/about" class="text-slate-700 hover:text-blue-600 font-medium transition-colors duration-200 ml-4 landscape:ml-4 md:ml-6 text-sm landscape:text-sm md:text-base">About</a>
+                        <a href="/contact" class="text-slate-700 hover:text-blue-600 font-medium transition-colors duration-200 ml-4 landscape:ml-4 md:ml-6 text-sm landscape:text-sm md:text-base">Contact</a>
                     </nav>
                     
                     <!-- Utility Buttons -->
@@ -158,43 +158,7 @@
                 {% endif %}
             </div>
             
-<<<<<<< HEAD
             <!-- Mobile Controls -->
-=======
-            <!-- Navigation -->
-            <div class="hidden landscape:flex md:flex items-center space-x-4 landscape:space-x-4 md:space-x-8">
-                <nav role="navigation" aria-label="Main navigation">
-                    <a href="/" class="text-slate-700 hover:text-blue-600 font-medium transition-colors duration-200 text-sm landscape:text-sm md:text-base">Home</a>
-                    <a href="/job-roles" class="text-slate-700 hover:text-blue-600 font-medium transition-colors duration-200 ml-4 landscape:ml-4 md:ml-8 text-sm landscape:text-sm md:text-base">Jobs</a>
-                    <a href="/about" class="text-slate-700 hover:text-blue-600 font-medium transition-colors duration-200 ml-4 landscape:ml-4 md:ml-8 text-sm landscape:text-sm md:text-base">About</a>
-                    <a href="/contact" class="text-slate-700 hover:text-blue-600 font-medium transition-colors duration-200 ml-4 landscape:ml-4 md:ml-8 text-sm landscape:text-sm md:text-base">Contact</a>
-                </nav>
-                
-                <!-- Simple Dark Mode Toggle (Backup) -->
-                <button 
-                    id="simple-dark-toggle" 
-                    class="bg-slate-200 hover:bg-slate-300 text-slate-700 px-2 landscape:px-2 md:px-3 py-2 rounded-lg transition-all duration-200 focus:ring-2 focus:ring-blue-500 focus:ring-offset-2 shadow-sm ml-2 landscape:ml-2 md:ml-4"
-                    aria-label="Toggle dark mode"
-                    title="Toggle dark mode"
-                >
-                    <i data-lucide="moon" class="w-4 h-4"></i>
-                </button>
-                
-                <!-- Accessibility Button -->
-                <button 
-                    id="accessibility-btn"
-                    class="flex items-center space-x-1 landscape:space-x-1 md:space-x-2 bg-blue-600 hover:bg-blue-700 text-white px-2 landscape:px-2 md:px-3 py-2 rounded-lg transition-all duration-200 focus:ring-2 focus:ring-blue-500 focus:ring-offset-2 shadow-sm ml-2 landscape:ml-2 md:ml-8"
-                    aria-label="Accessibility options menu"
-                    aria-expanded="false"
-                    aria-controls="accessibility-panel"
-                >
-                    <i data-lucide="accessibility" class="w-4 h-4"></i>
-                    <span class="text-xs landscape:text-xs md:text-sm font-medium">Accessibility</span>
-                </button>
-            </div>
-            
-            <!-- Mobile Menu and Accessibility Buttons -->
->>>>>>> db55980b
             <div class="flex landscape:hidden md:hidden items-center space-x-3">
                 <!-- Mobile Accessibility Button -->
                 <button 
@@ -272,7 +236,6 @@
                 <!-- Navigation Links -->
                 <a href="/" class="block py-3 px-2 text-slate-700 hover:text-blue-600 hover:bg-slate-50 rounded-lg font-medium text-lg transition-all duration-200">Home</a>
                 <a href="/job-roles" class="block py-3 px-2 text-slate-700 hover:text-blue-600 hover:bg-slate-50 rounded-lg font-medium text-lg transition-all duration-200">Jobs</a>
-<<<<<<< HEAD
                 
                 {% if isAuthenticated and user and user.role === "Admin" %}
                 <a href="/admin/job-roles/new" class="block py-3 px-2 text-orange-600 hover:text-orange-700 hover:bg-orange-50 rounded-lg font-medium text-lg transition-all duration-200 flex items-center space-x-2">
@@ -283,12 +246,8 @@
                 </a>
                 {% endif %}
                 
-                <a href="#about" class="block py-3 px-2 text-slate-700 hover:text-blue-600 hover:bg-slate-50 rounded-lg font-medium text-lg transition-all duration-200">About</a>
-                <a href="#contact" class="block py-3 px-2 text-slate-700 hover:text-blue-600 hover:bg-slate-50 rounded-lg font-medium text-lg transition-all duration-200">Contact</a>
-=======
                 <a href="/about" class="block py-3 px-2 text-slate-700 hover:text-blue-600 hover:bg-slate-50 rounded-lg font-medium text-lg transition-all duration-200">About</a>
                 <a href="/contact" class="block py-3 px-2 text-slate-700 hover:text-blue-600 hover:bg-slate-50 rounded-lg font-medium text-lg transition-all duration-200">Contact</a>
->>>>>>> db55980b
                 
                 <!-- User Account Actions -->
                 {% if isAuthenticated and user %}
