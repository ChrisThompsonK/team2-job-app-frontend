--- conflicted
+++ resolved
@@ -173,15 +173,10 @@
                             name="applicantName" 
                             required
                             {% if isEditMode %}readonly{% endif %}
-                            value="{% if existingApplication %}{{ existingApplication.applicantName }}{% endif %}"
+                            value="{% if existingApplication %}{{ existingApplication.applicantName }}{% elif user and user.name %}{{ user.name }}{% endif %}"
                             maxlength="100"
                             placeholder="Enter your full name"
-<<<<<<< HEAD
-                            value="{{ user.name if (user and user.name) else '' }}"
-                            class="block w-full px-4 py-3 text-gray-900 border border-gray-300 rounded-xl bg-gray-50 focus:outline-none focus:ring-2 focus:ring-blue-500 focus:border-blue-500 transition-all duration-200"
-=======
                             class="block w-full px-4 py-3 text-gray-900 border border-gray-300 rounded-xl {% if isEditMode %}bg-gray-200 cursor-not-allowed{% else %}bg-gray-50{% endif %} focus:outline-none focus:ring-2 focus:ring-blue-500 focus:border-blue-500 transition-all duration-200"
->>>>>>> 896303b8
                         >
                         <p class="mt-2 text-sm text-gray-600">
                             {% if isEditMode %}
@@ -203,15 +198,10 @@
                             name="applicantEmail" 
                             required
                             {% if isEditMode %}readonly{% endif %}
-                            value="{% if existingApplication %}{{ existingApplication.applicantEmail }}{% endif %}"
+                            value="{% if existingApplication %}{{ existingApplication.applicantEmail }}{% elif user and user.email %}{{ user.email }}{% endif %}"
                             maxlength="255"
                             placeholder="your.email@example.com"
-<<<<<<< HEAD
-                            value="{{ user.email if (user and user.email) else '' }}"
-                            class="block w-full px-4 py-3 text-gray-900 border border-gray-300 rounded-xl bg-gray-50 focus:outline-none focus:ring-2 focus:ring-blue-500 focus:border-blue-500 transition-all duration-200"
-=======
                             class="block w-full px-4 py-3 text-gray-900 border border-gray-300 rounded-xl {% if isEditMode %}bg-gray-200 cursor-not-allowed{% else %}bg-gray-50{% endif %} focus:outline-none focus:ring-2 focus:ring-blue-500 focus:border-blue-500 transition-all duration-200"
->>>>>>> 896303b8
                         >
                         <p class="mt-2 text-sm text-gray-600">
                             {% if isEditMode %}
