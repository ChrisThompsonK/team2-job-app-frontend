--- conflicted
+++ resolved
@@ -119,63 +119,9 @@
 </main>
 
 <script>
-<<<<<<< HEAD
-// Display login success message if present
-document.addEventListener('DOMContentLoaded', function() {
-    const loginSuccess = sessionStorage.getItem('loginSuccess');
-    
-    if (loginSuccess) {
-        // Remove the message from session storage
-        sessionStorage.removeItem('loginSuccess');
-        
-        // Create success alert
-        const alert = document.createElement('div');
-        alert.className = 'fixed top-4 right-4 bg-green-500 text-white px-6 py-4 rounded-lg shadow-2xl z-50 flex items-center space-x-3 animate-slide-in';
-        alert.innerHTML = `
-            <svg class="w-6 h-6 flex-shrink-0" fill="none" stroke="currentColor" viewBox="0 0 24 24">
-                <path stroke-linecap="round" stroke-linejoin="round" stroke-width="2" d="M9 12l2 2 4-4m6 2a9 9 0 11-18 0 9 9 0 0118 0z"></path>
-            </svg>
-            <span class="font-semibold">${loginSuccess}</span>
-            <button onclick="this.parentElement.remove()" class="ml-4 hover:bg-green-600 rounded-full p-1">
-                <svg class="w-5 h-5" fill="none" stroke="currentColor" viewBox="0 0 24 24">
-                    <path stroke-linecap="round" stroke-linejoin="round" stroke-width="2" d="M6 18L18 6M6 6l12 12"></path>
-                </svg>
-            </button>
-        `;
-        
-        document.body.appendChild(alert);
-        
-        // Auto-remove after 5 seconds
-        setTimeout(() => {
-            alert.style.opacity = '0';
-            alert.style.transition = 'opacity 0.5s ease-out';
-            setTimeout(() => alert.remove(), 500);
-        }, 5000);
-    }
-});
-</script>
-
-<style>
-@keyframes slide-in {
-    from {
-        transform: translateX(100%);
-        opacity: 0;
-    }
-    to {
-        transform: translateX(0);
-        opacity: 1;
-    }
-}
-
-.animate-slide-in {
-    animation: slide-in 0.3s ease-out;
-}
-</style>
-=======
     // Initialize Lucide icons
     if (typeof lucide !== 'undefined') {
         lucide.createIcons();
     }
 </script>
->>>>>>> 76b87de9
 {% endblock %}