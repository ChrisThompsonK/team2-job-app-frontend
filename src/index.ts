--- conflicted
+++ resolved
@@ -208,7 +208,6 @@
 		this.server.get("/job-roles", this.jobRoleController.getJobRoles);
 		this.server.get("/job-roles/:id", this.jobRoleController.getJobRoleById);
 
-<<<<<<< HEAD
 		// Delete endpoints (both AJAX and form submission)
 		this.server.delete("/job-roles/:id", this.jobRoleController.deleteJobRole);
 		this.server.post(
@@ -216,10 +215,7 @@
 			this.jobRoleController.deleteJobRoleForm
 		);
 
-		// Admin endpoints for job role creation
-=======
 		// Admin endpoints (job role creation)
->>>>>>> 690c206a
 		this.server.get(
 			"/admin/job-roles/new",
 			this.adminController.getCreateJobRole
