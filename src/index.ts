/**
 * Main entry point for the Express application
 */

import path from "node:path";
import { fileURLToPath } from "node:url";
import express, {
	type Application,
	type Request,
	type Response,
} from "express";
import nunjucks from "nunjucks";
import { AdminController } from "./controllers/admin-controller.js";
import { JobRoleController } from "./controllers/job-role-controller.js";
import { AxiosJobRoleService } from "./services/axios-job-role-service.js";
import { JobRoleValidator } from "./utils/job-role-validator.js";

const __filename = fileURLToPath(import.meta.url);
const __dirname = path.dirname(__filename);

interface AppConfig {
	name: string;
	version: string;
	environment: string;
	port: number;
}

class App {
	private config: AppConfig;
	private server: Application;
	private jobRoleService: AxiosJobRoleService;
	private jobRoleController: JobRoleController;
	private adminController: AdminController;

	constructor(config: AppConfig) {
		this.config = config;
		this.server = express();

		// Initialize services with dependency injection
		this.jobRoleService = new AxiosJobRoleService();
		const jobRoleValidator = new JobRoleValidator();

		// Initialize controllers
		this.jobRoleController = new JobRoleController(this.jobRoleService);
		this.adminController = new AdminController(
			this.jobRoleService,
			jobRoleValidator
		);

		this.initialize();
	}

	private async initialize(): Promise<void> {
		await this.setupTemplating();
		this.setupMiddleware();
		this.setupRoutes();
		this.start();
	}

	private async setupTemplating(): Promise<void> {
		// Configure Nunjucks - Fix the views path to point to the correct location
		// When running with tsx, __dirname points to src/, when compiled it points to dist/
		const viewsPath = path.join(__dirname, "views");
		console.log(`Templates path: ${viewsPath}`);

		const env = nunjucks.configure(viewsPath, {
			autoescape: true,
			express: this.server,
			watch: true, // Enable auto-reloading in development
		});

		// Add Lucide icon filter for rendering SVG icons
		env.addFilter(
			"lucideIcon",
			(iconName: string, options: { className?: string } = {}) => {
				const className = options.className || "";
				// Return a simple placeholder for icons since we don't have full Lucide integration
				// In a full implementation, this would render actual SVG icons
				return `<span class="icon ${className}" data-icon="${iconName}">🔹</span>`;
			}
		);

		// Add date formatting filter for dd/mm/yyyy format (dates only)
		env.addFilter("formatDate", (dateString: string) => {
			if (!dateString) return "";

			try {
				const date = new Date(dateString);

				// Check if date is valid
				if (Number.isNaN(date.getTime())) return dateString;

				const day = String(date.getDate()).padStart(2, "0");
				const month = String(date.getMonth() + 1).padStart(2, "0");
				const year = date.getFullYear();

				return `${day}/${month}/${year}`;
			} catch {
				return dateString;
			}
		});

		// Add date/time formatting filter for dd/mm/yyyy HH:MM:SS format
		env.addFilter("formatDateTime", (dateString: string) => {
			if (!dateString) return "";

			try {
				const date = new Date(dateString);

				// Check if date is valid
				if (Number.isNaN(date.getTime())) return dateString;

				const day = String(date.getDate()).padStart(2, "0");
				const month = String(date.getMonth() + 1).padStart(2, "0");
				const year = date.getFullYear();
				const hours = String(date.getHours()).padStart(2, "0");
				const minutes = String(date.getMinutes()).padStart(2, "0");
				const seconds = String(date.getSeconds()).padStart(2, "0");

				return `${day}/${month}/${year} ${hours}:${minutes}:${seconds}`;
			} catch {
				return dateString;
			}
		});

		// Add band level formatting filter (adds "Level" suffix)
		env.addFilter("formatBand", (band: string) => {
			if (!band) return "";
			return `${band} Level`;
		});

		console.log("Nunjucks filters configured successfully");
	}

	private setupMiddleware(): void {
		// Add JSON parsing middleware
		this.server.use(express.json());

		// Add URL-encoded parsing middleware
		this.server.use(express.urlencoded({ extended: true }));

		// Serve static files from public directory
		const publicPath = path.join(__dirname, "..", "public");
		this.server.use(express.static(publicPath));
	}

	private setupRoutes(): void {
		// Login page (kept for future better-auth implementation)
		this.server.get("/login", this.jobRoleController.getLogin);

		// Home page
		this.server.get("/", (_req: Request, res: Response) => {
			const now = new Date();
			const readableTime = now.toLocaleString("en-GB", {
				day: "numeric",
				month: "numeric",
				year: "numeric",
				hour: "2-digit",
				minute: "2-digit",
			});
			res.render("index.njk", {
				message: "Hello World!",
				app: this.config.name,
				version: this.config.version,
				environment: this.config.environment,
				timestamp: readableTime,
			});
		});

		// Job Roles endpoints (public, read-only)
		this.server.get("/job-roles", this.jobRoleController.getJobRoles);
		this.server.get("/job-roles/:id", this.jobRoleController.getJobRoleById);
<<<<<<< HEAD

		// Admin endpoints for job role creation
		this.server.get(
			"/admin/job-roles/new",
			this.adminController.getCreateJobRole
		);
		this.server.post("/admin/job-roles", this.adminController.createJobRole);
=======
		this.server.delete("/job-roles/:id", this.jobRoleController.deleteJobRole);
>>>>>>> d2de1bd5
	}

	public start(): void {
		this.server.listen(this.config.port, () => {
			console.log(`🚀 Starting ${this.config.name} v${this.config.version}`);
			console.log(`📦 Environment: ${this.config.environment}`);
			console.log(`🌐 Server running on http://localhost:${this.config.port}`);
			console.log(
				"✅ Application is running with TypeScript, ES Modules, and Express!"
			);
		});
	}

	public getConfig(): AppConfig {
		return { ...this.config };
	}

	public getServer(): Application {
		return this.server;
	}
}

// Application configuration
const appConfig: AppConfig = {
	name: "team2-job-app-frontend",
	version: "1.0.0",
	environment: process.env["NODE_ENV"] ?? "development",
	port: parseInt(process.env["PORT"] ?? "3000", 10),
};

// Initialize and start the application
export const app = new App(appConfig);
// Note: The start() method is called automatically after async initialization

export { App, type AppConfig };<|MERGE_RESOLUTION|>--- conflicted
+++ resolved
@@ -170,7 +170,7 @@
 		// Job Roles endpoints (public, read-only)
 		this.server.get("/job-roles", this.jobRoleController.getJobRoles);
 		this.server.get("/job-roles/:id", this.jobRoleController.getJobRoleById);
-<<<<<<< HEAD
+		this.server.delete("/job-roles/:id", this.jobRoleController.deleteJobRole);
 
 		// Admin endpoints for job role creation
 		this.server.get(
@@ -178,9 +178,6 @@
 			this.adminController.getCreateJobRole
 		);
 		this.server.post("/admin/job-roles", this.adminController.createJobRole);
-=======
-		this.server.delete("/job-roles/:id", this.jobRoleController.deleteJobRole);
->>>>>>> d2de1bd5
 	}
 
 	public start(): void {
