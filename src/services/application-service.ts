/**
 * Application Service Interface
 * Defines the contract for job application submission and retrieval
 */

import type { ApplicantActionResponse } from "../models/applicant-action.js";
import type { ApplicantsPageResponse } from "../models/applicant-display.js";
import type { ApplicationResponse } from "../models/application-request.js";

/**
 * Service interface for managing job applications
 */
export interface ApplicationService {
	/**
	 * Submits a job application with applicant details and CV
	 * @param jobRoleId The ID of the job role to apply for
	 * @param applicantName The full name of the applicant
	 * @param applicantEmail The email address of the applicant
	 * @param coverLetter Optional cover letter text
	 * @param cvFile The CV file to upload
	 * @returns Promise<ApplicationResponse> The application response with status
	 */
	submitApplication(
		jobRoleId: number,
		applicantName: string,
		applicantEmail: string,
		coverLetter: string | undefined,
		cvFile: Express.Multer.File | undefined
	): Promise<ApplicationResponse>;

	/**
	 * Retrieves paginated list of applicants for a specific job role
	 * @param jobRoleId The ID of the job role to get applicants for
	 * @param page The page number (1-based, defaults to 1)
	 * @param limit The number of applicants per page (defaults to 10)
	 * @returns Promise<ApplicantsPageResponse> The paginated applicants response
	 */
	getApplicantsByJobRole(
		jobRoleId: number,
		page?: number,
		limit?: number
	): Promise<ApplicantsPageResponse>;

	/**
	 * Downloads a CV file for a specific application
	 * @param applicationId The ID of the application
	 * @returns Promise<{ buffer: Buffer; fileName: string; mimeType: string }> The CV file data
	 */
	downloadApplicationCv(applicationId: number): Promise<{
		buffer: Buffer;
		fileName: string;
		mimeType: string;
	}>;

	/**
<<<<<<< HEAD
	 * Accepts an applicant for a job role
	 * @param applicationId The ID of the application to accept
	 * @param jobRoleId The ID of the job role
	 * @param reason Optional reason for acceptance
	 * @returns Promise<ApplicantActionResponse> The action response
	 */
	acceptApplicant(
		applicationId: number,
		jobRoleId: number,
		reason?: string
	): Promise<ApplicantActionResponse>;

	/**
	 * Rejects an applicant for a job role
	 * @param applicationId The ID of the application to reject
	 * @param jobRoleId The ID of the job role
	 * @param reason Optional reason for rejection
	 * @returns Promise<ApplicantActionResponse> The action response
	 */
	rejectApplicant(
		applicationId: number,
		jobRoleId: number,
		reason?: string
	): Promise<ApplicantActionResponse>;
=======
	 * Retrieves all applications submitted by a specific user
	 * @param applicantEmail The email address of the applicant
	 * @returns Promise<ApplicationResponse[]> List of applications by the user
	 */
	getUserApplications(applicantEmail: string): Promise<ApplicationResponse[]>;

	/**
	 * Retrieves a single application by ID
	 * @param applicationId The ID of the application
	 * @returns Promise<ApplicationResponse> The application details
	 */
	getApplicationById(applicationId: number): Promise<ApplicationResponse>;

	/**
	 * Updates an existing application
	 * @param applicationId The ID of the application to update
	 * @param coverLetter Optional updated cover letter text
	 * @param cvFile Optional new CV file to upload
	 * @returns Promise<ApplicationResponse> The updated application response
	 */
	updateApplication(
		applicationId: number,
		coverLetter: string | undefined,
		cvFile: Express.Multer.File | undefined
	): Promise<ApplicationResponse>;
>>>>>>> 896303b8
}<|MERGE_RESOLUTION|>--- conflicted
+++ resolved
@@ -53,32 +53,6 @@
 	}>;
 
 	/**
-<<<<<<< HEAD
-	 * Accepts an applicant for a job role
-	 * @param applicationId The ID of the application to accept
-	 * @param jobRoleId The ID of the job role
-	 * @param reason Optional reason for acceptance
-	 * @returns Promise<ApplicantActionResponse> The action response
-	 */
-	acceptApplicant(
-		applicationId: number,
-		jobRoleId: number,
-		reason?: string
-	): Promise<ApplicantActionResponse>;
-
-	/**
-	 * Rejects an applicant for a job role
-	 * @param applicationId The ID of the application to reject
-	 * @param jobRoleId The ID of the job role
-	 * @param reason Optional reason for rejection
-	 * @returns Promise<ApplicantActionResponse> The action response
-	 */
-	rejectApplicant(
-		applicationId: number,
-		jobRoleId: number,
-		reason?: string
-	): Promise<ApplicantActionResponse>;
-=======
 	 * Retrieves all applications submitted by a specific user
 	 * @param applicantEmail The email address of the applicant
 	 * @returns Promise<ApplicationResponse[]> List of applications by the user
@@ -104,5 +78,30 @@
 		coverLetter: string | undefined,
 		cvFile: Express.Multer.File | undefined
 	): Promise<ApplicationResponse>;
->>>>>>> 896303b8
+
+	/**
+	 * Accepts an applicant for a job role
+	 * @param applicationId The ID of the application to accept
+	 * @param jobRoleId The ID of the job role
+	 * @param reason Optional reason for acceptance
+	 * @returns Promise<ApplicantActionResponse> The action response
+	 */
+	acceptApplicant(
+		applicationId: number,
+		jobRoleId: number,
+		reason?: string
+	): Promise<ApplicantActionResponse>;
+
+	/**
+	 * Rejects an applicant for a job role
+	 * @param applicationId The ID of the application to reject
+	 * @param jobRoleId The ID of the job role
+	 * @param reason Optional reason for rejection
+	 * @returns Promise<ApplicantActionResponse> The action response
+	 */
+	rejectApplicant(
+		applicationId: number,
+		jobRoleId: number,
+		reason?: string
+	): Promise<ApplicantActionResponse>;
 }