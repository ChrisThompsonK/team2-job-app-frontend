--- conflicted
+++ resolved
@@ -119,7 +119,6 @@
 	}
 
 	/**
-<<<<<<< HEAD
 	 * Creates a new job role via POST /api/job-roles endpoint
 	 * @param jobRole The job role data to create
 	 * @returns Promise<JobRoleDetailedResponse> The created job role with auto-generated ID
@@ -171,7 +170,10 @@
 				throw new Error(message);
 			}
 			throw new Error("Failed to create job role");
-=======
+		}
+	}
+
+	/**
 	 * Deletes a job role by ID from /api/job-roles/:id endpoint
 	 * @param id The job role ID to delete
 	 * @returns Promise<boolean> True if deletion was successful, false otherwise
@@ -188,7 +190,6 @@
 		} catch (error) {
 			console.error(`Error deleting job role ${id}:`, error);
 			return false;
->>>>>>> d2de1bd5
 		}
 	}
 }